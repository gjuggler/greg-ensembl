--- conflicted
+++ resolved
@@ -195,12 +195,7 @@
       throw("Mcoffee job too big: try something else and FAIL it");
     }
 
-<<<<<<< HEAD
-    #$sa = Bio::EnsEMBL::Compara::ComparaUtils->get_ProteinTree_seqs($tree,0);
     $sa = $tree->get_SimpleAlign;
-=======
-    $sa = Bio::EnsEMBL::Compara::ComparaUtils->get_ProteinTree_seqs($tree,0);
->>>>>>> 659f55c2
 
     # Export exon-cased if necessary.
     my $use_exons = $params->{'alignment_use_exon_boundaries'};
