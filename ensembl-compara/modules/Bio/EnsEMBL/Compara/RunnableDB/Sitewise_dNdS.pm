package Bio::EnsEMBL::Compara::RunnableDB::Sitewise_dNdS;

use strict;
#use Time::HiRes qw(time gettimeofday tv_interval sleep);
use Cwd;
use Bio::AlignIO;

use Bio::EnsEMBL::Compara::ComparaUtils;
use Bio::EnsEMBL::Compara::DBSQL::DBAdaptor;
use Bio::EnsEMBL::Compara::NestedSet;
use Bio::EnsEMBL::Hive;
use Bio::EnsEMBL::Hive::Process;

use Bio::Greg::Codeml;

our @ISA = qw(Bio::EnsEMBL::Hive::Process);

#
# Some global-ish variables.
#
my $dba;
my $pta;

# INPUT FILES / OBJECTS.
my $tree;
my $input_cdna;
my $input_aa;
my $params;

# OUTPUT FILES / OBJECTS / STATES.
my $results;
my @sitewise_omegas;
my $cluster_too_small;
my $dont_write_output;
my $aa_map;

sub debug {1;}

sub fetch_input {
  my( $self) = @_;
  
  # Load up the Compara DBAdaptor.
#  if ($self->dba) {
#    $dba = $self->dba;
#  } else {
    $dba = Bio::EnsEMBL::Compara::DBSQL::DBAdaptor->new(-DBCONN=>$self->db->dbc);
#  }
  $pta = $dba->get_ProteinTreeAdaptor;
  
  ### DEFAULT PARAMETERS ###
  $params = {
    input_table            => 'protein_tree_member',
    output_table           => 'sitewise_aln',
    parameter_set_id       => 1,

    alignment_quality_filtering => 0,
    sequence_quality_filtering => 0,
    store_gaps             => 1,

    parameter_sets         => 'all',

    # SLR Parameters
    gencode                => 'universal',
    aminof                 => 1,                    # Options: 0, 1, 2 (default 1)
    codonf                 => 0,                    # Options: 0, 1, 2 (default 0)
    freqtype               => 0,                    # Options: 0, 1, 2 (default 0)

    # PAML Parameters
    model                  => 'M3',                 # Used for Bayes Empirical Bayes sitewise analysis.
    model_b                => 'M7',                 # Used for the likelihood ratio tests.

    # Actions
    action                 => 'slr',                # Which action to perform.
                                                    # 'slr' - SLR sitewise omegas.
                                                    # 'paml' - PAML sitewise omegas.
                                                    # 'wobble' - SLR_wobble test.
                                                    # 'slr_reoptimise' - reoptimise with SLR
                                                    # 'paml_reoptimise' - reoptimise with PAML
                                                    # 'paml_lrt' - likelihood ratio test with PAML
    };
  
  # For aminof, codonf, and freqtype, see the SLR readme.txt for more info.

  #########################

  print "TEMP: ".$self->worker_temp_directory."\n";
  print "PARAMS: ".$self->parameters."\n";
  print "INPUT_ID: ".$self->input_id."\n";

  # Fetch parameters from the two possible locations. Input_id takes precedence!
  $params = Bio::EnsEMBL::Compara::ComparaUtils->replace_params($params,$self->parameters,$self->input_id);

  #########################

  $self->check_job_fail_options;
  #$self->check_if_exit_cleanly;

  $dba->dbc->disconnect_when_inactive(1);
}

sub run {
  my $self = shift;  

  my $node_id = $params->{'node_id'};

<<<<<<< HEAD
  my @param_sets = split(",",$params->{'parameter_sets'});
=======
  my @param_sets;
  my $param_set_string = $params->{'parameter_sets'};
  if ($param_set_string eq 'all') {
    my $sth = $dba->dbc->prepare("select distinct(parameter_set_id) FROM parameter_set order by parameter_set_id;");
    @param_sets = @{$sth->fetchall_arrayref([0])};
  } else {
    @param_sets = split(",",$params->{'parameter_sets'});
  }
>>>>>>> 56e0e36d
  delete $params->{'parameter_sets'};
  foreach my $param_set (@param_sets) {
    print "PARAM SET: $param_set\n";
    my $param_set_params = Bio::EnsEMBL::Compara::ComparaUtils->load_params_from_param_set($dba->dbc,$param_set);
    my $tree_tag_params = Bio::EnsEMBL::Compara::ComparaUtils->load_params_from_tree_tags($dba,$node_id);
    my $new_params = Bio::EnsEMBL::Compara::ComparaUtils->replace_params($params,$param_set_params,$tree_tag_params);

    Bio::EnsEMBL::Compara::ComparaUtils->hash_print($new_params);

    # Load the tree. This logic has been delegated to ComparaUtils.
    $tree = Bio::EnsEMBL::Compara::ComparaUtils->get_tree_for_comparative_analysis($dba,$new_params);
    $tree = $tree->minimize_tree;
    
    # Think of reasons why we want to fail the job.
    my @leaves = $tree->leaves;
    if (scalar(@leaves) <= 3) {
      next;
    } elsif (scalar(@leaves) > 300) {
      next;
    }
    foreach my $leaf (@leaves) {
      if ($leaf->distance_to_parent > 100) {
	$self->fail_job("Tree contains a massive branch length -- probably an error in b.l. optimization!");
      }
    }
    
    #eval {
    Bio::EnsEMBL::Compara::ComparaUtils->hash_print($new_params);
      $self->run_with_params($new_params,$tree);
      $tree->release_tree;
    #};
  }
}

sub run_with_params {
  my $self = shift;
  my $params = shift;
  my $tree = shift;

  #$self->check_job_fail_options;

  print "Getting alignments...\n";
  my $aa_aln = $tree->get_SimpleAlign();
  my $cdna_aln = $tree->get_SimpleAlign(-cdna => 1);

  foreach my $leaf ($tree->leaves) {
    print $leaf->member_id."\n";
  }

  $input_aa = Bio::EnsEMBL::Compara::ComparaUtils->fetch_masked_alignment($aa_aln,$cdna_aln,$tree,$params,0);
  $input_cdna = Bio::EnsEMBL::Compara::ComparaUtils->fetch_masked_alignment($aa_aln,$cdna_aln,$tree,$params,1);

  Bio::EnsEMBL::Compara::AlignUtils->pretty_print($input_aa,{length => 1500});
  Bio::EnsEMBL::Compara::AlignUtils->pretty_print($input_cdna,{length => 1500});

  if ($params->{'action'} =~ m/slr/i) {
    $self->run_sitewise_dNdS($tree,$input_cdna,$params);
  } elsif ($params->{'action'} =~ m/paml/i) {
    $self->run_paml($tree,$input_cdna,$params);
  } elsif ($params->{'action'} =~ m/wobble/i) {
    $params->{'wobble'} = 0;
    my $results_nowobble = $self->run_wobble($tree,$input_cdna,$params);
    $tree->store_tag("lnl_nowobble",$results_nowobble->{'lnL'});

    sleep(2);

    $params->{'wobble'} = 1;
    my $results_wobble = $self->run_wobble($tree,$input_cdna,$params);    
    $tree->store_tag("lnl_wobble",$results_wobble->{'lnL'});
  }

}

sub run_wobble {
  my $self = shift;
  my $tree = shift;
  my $cdna_aln = shift;
  my $params = shift;

  if (scalar $tree->leaves > 30) {
    $self->fail_job("Tree too large for wobbly analysis!!");
  }

  my $treeI = Bio::EnsEMBL::Compara::TreeUtils->to_treeI($tree);
  
  # LOAD VARIABLES FROM PARAMS.
  my $slrexe = $params->{'slr_executable'};
  my $gencode = $params->{'gencode'};
  my $aminof = $params->{'aminof'};
  my $codonf = $params->{'codonf'};
  my $freqtype = $params->{'freqtype'};
  my $wobble = $params->{'wobble'};

  $slrexe = "/nfs/users/nfs_g/gj1/bin/Slr_wobble";

  # Reorder the alignment according to the tree
  $cdna_aln = Bio::EnsEMBL::Compara::AlignUtils->sort_by_tree($cdna_aln,$treeI);
  
  my $num_leaves = scalar(@{$tree->get_all_leaves});
  my $tmpdir = $self->worker_temp_directory;

  # CLEAN UP OLD RESULTS FILES.
  unlink "$tmpdir/slr.res";
  unlink "$tmpdir/tree";
  unlink "$tmpdir/aln";
  unlink "$tmpdir/slr.ctl";

  my $tree_newick = Bio::EnsEMBL::Compara::TreeUtils->to_newick($tree);

  # Map the stable_ids into shorter integers, to stay below Slr_wobble's max label length.
  my $tree_map;
  my $i=0;
  my @leaves = $tree->leaves;
  foreach my $seq ($cdna_aln->each_seq) {
    $i++;
    my $id = $seq->id;
    map {$tree_newick =~ s/$id/$i/g if ($_->stable_id eq $id)} @leaves;
  }

  Bio::EnsEMBL::Compara::AlignUtils->pretty_print($cdna_aln,{length => 50});

  #$cdna_aln = $cdna_aln->slice(1,100);

  # OUTPUT THE ALIGNMENT.
  my $alnout = Bio::AlignIO->new
    ('-format'      => 'phylip',
     '-file'          => ">$tmpdir/aln",
     '-interleaved' => 0,
     '-idlinebreak' => 1,
     '-idlength'    => $cdna_aln->maxdisplayname_length + 1);
  $alnout->write_aln($cdna_aln);
  $alnout->close();
  
  # OUTPUT THE TREE.
  open(OUT,">$tmpdir/tree");
  print OUT sprintf("%d 1\n",$num_leaves);
  print OUT $tree_newick . "\n";
  close(OUT);
  
  # OUTPUT THE CTL FILE.
  my $slr_ctl = "$tmpdir/slr.ctl";
  open(SLR, ">$slr_ctl") or $self->throw("cannot open $slr_ctl for writing");
  print SLR "seqfile\: aln\n";
  print SLR "treefile\: tree\n";
  my $outfile = "slr.res";
  print SLR "outfile\: $outfile\n";
  print SLR "gencode\: $gencode\n";
  print SLR "aminof\: $aminof\n";
  print SLR "codonf\: $codonf\n";
  print SLR "freqtype\: $freqtype\n";
  print SLR "seed\: 1\n";
  print SLR "wobble\: $wobble\n";
  close(SLR);

# omega<-c(4.25610800e-03,9.13459526e-02,4.01739002e-01,1.19324070e+00,3.61980510e+00)
# Pomega<-c(2.00000000e-01,2.00000000e-01,2.00000000e-01,2.00000000e-01,2.00000000e-01)
# wobble<-c(1.53800820e-02)
# Pwobble<-c(1.00000000e+00)
# lnL     4.8308754989342551e+03
#   0     3.604307e-01
# #Sitewise log-likelihoods
# Penalty = -2.290851e+00

  my $cwd = cwd();
  chdir($tmpdir);

  my $rc = 1;
  my $results;
  my $error_string;
  {
    my $exit_status = 0;

    my $prefix="";
#    my $prefix= "export MALLOC_CHECK_=1;";
    print "Running: $slrexe\n";
    my $run;
    open($run, "$prefix $slrexe |") or $self->throw("Cannot open exe $slrexe");
    my @output;
    while (<$run>) {
      next if ($_ =~ 'Unrecognised');
      next if ($_ =~ 'Odd gapping');
      print $_;
      push @output, $_;
    }

    $exit_status = close($run);
    
    foreach my $outline (@output) {
      if ($outline =~ /lnL\s+(\S+)/) {
	$results->{'lnL'} = $1;
      }
      if ($outline =~ /^omega<-c\((.*)\)/) {
	my @omega_cats = split(',',$1);
	$results->{'omega_cats'} = \@omega_cats;
      }
      if ($outline =~ /^wobble<-c\((.*)\)/) {
	my @wobble_cats = split(',',$1);
	$results->{'wobble_cats'} = \@wobble_cats;
      }
    }

    print " -> LnL: ".$results->{'lnL'}."\n";
    print " -> OMEGA: ". @{$results->{'omega_cats'}}."\n";
    print " -> WOBBLE: ". @{$results->{'wobble_cats'}}."\n";
  }


  open RESULTS, "$tmpdir/$outfile" or die "couldnt open results file: $!";
  my @sites;
  while (<RESULTS>) {
    print $_;

    if ( /(\S+)\s+(\S+)/ ) {
      my $site = $1;
      my $val = $2;
      my @arr = 0 x 12;
      $arr[3] = $val;
      push @sites,\@arr;
    }
  }
  $results->{'sites'} = \@sites;

  chdir $cwd;
  return $results;
}


sub run_sitewise_dNdS
{
  my $self = shift;
  my $tree = shift;
  my $cdna_aln = shift;
  my $params = shift;

  my $treeI = Bio::EnsEMBL::Compara::TreeUtils->to_treeI($tree);
  
  # LOAD VARIABLES FROM PARAMS.
  my $slrexe = $params->{'slr_executable'};
  my $gencode = $params->{'gencode'};
  my $aminof = $params->{'aminof'};
  my $codonf = $params->{'codonf'};
  my $freqtype = $params->{'freqtype'};

#  $slrexe = "/nfs/users/nfs_g/gj1/bin/Slr_ensembl" if (! -e $slrexe);
#  $slrexe = "/nfs/users/nfs_g/gj1/bin/Slr" if (! -e $slrexe);
#  $slrexe = "/nfs/users/nfs_g/gj1/bin/Slr2" if (! -e $slrexe);
#  $slrexe = "/nfs/users/nfs_g/gj1/bin/Slr_Linux_static" if (! -e $slrexe);
  $slrexe = "/nfs/users/nfs_g/gj1/build_scratch/slr/bin/Slr";
  $slrexe = "/homes/greg/bin/Slr" if (! -e $slrexe);

  throw("can't find an slr executable to run\n") if (!-e $slrexe);

  # Reorder the alignment according to the tree
  $cdna_aln = Bio::EnsEMBL::Compara::AlignUtils->sort_by_tree($cdna_aln,$treeI);
  
  my $num_leaves = scalar(@{$tree->get_all_leaves});
  my $tmpdir = $self->worker_temp_directory;

  # CLEAN UP OLD RESULTS FILES.
  unlink "$tmpdir/slr.res";
  unlink "$tmpdir/tree";
  unlink "$tmpdir/aln";
  unlink "$tmpdir/slr.ctl";

  # OUTPUT THE ALIGNMENT.
  my $alnout = Bio::AlignIO->new
    ('-format'      => 'phylip',
     '-file'          => ">$tmpdir/aln",
     '-interleaved' => 0,
     '-idlinebreak' => 1,
     '-idlength'    => $cdna_aln->maxdisplayname_length + 1);
  $alnout->write_aln($cdna_aln);
  $alnout->close();
  
  # OUTPUT THE TREE.
  my $tree_newick = Bio::EnsEMBL::Compara::TreeUtils->to_newick($tree);
  open(OUT,">$tmpdir/tree");
  print OUT sprintf("%d 1\n",$num_leaves);
  print OUT $tree_newick . "\n";
  close(OUT);
  
  # OUTPUT THE CTL FILE.
  my $slr_ctl = "$tmpdir/slr.ctl";
  open(SLR, ">$slr_ctl") or $self->throw("cannot open $slr_ctl for writing");
  print SLR "seqfile\: aln\n";
  print SLR "treefile\: tree\n";
  my $outfile = "slr.res";
  print SLR "outfile\: $outfile\n";
  print SLR "gencode\: $gencode\n";
  print SLR "aminof\: $aminof\n";
  print SLR "codonf\: $codonf\n";
  print SLR "skipsitewise\: 1\n" if ($params->{'action'} =~ m/reoptimise/i);
  print SLR "freqtype\: $freqtype\n";
  print SLR "seed\: 1\n";
  close(SLR);
  
  my $rc = 1;
  my $results;
  my $error_string;
  {
    my $cwd = cwd();
    chdir($tmpdir);
    my $exit_status = 0;

    #
    # Run SLR and grab the output.
    #
    my $run;
    my $quiet = '';
    $quiet = ' 2>/dev/null' unless ($self->debug);

    #print "RETRY COUNT: ".$self->input_job->retry_count."\n";
    #my $prefix = "";
    #if ($self->input_job->retry_count > 0) {
    my $prefix= "export MALLOC_CHECK_=1;";
    #}

    print "Running!\n";
    open($run, "$prefix $slrexe |") or $self->throw("Cannot open exe $slrexe");
    my @output = <$run>;

    $exit_status = close($run);
    #$dba->dbc->disconnect_when_inactive(0);
    $error_string = (join('',@output));

    print $error_string."\n";

    # GJ 2009-02-22: Updated and fleshed out the saturated tree handling.
    if ( (grep { /is saturated/ } @output)) {
      print ("  -> Tree is dS saturated!\n") if ($self->debug);
      
      # Find the highest branchwise dS value.
      my $max = $params->{'saturated_ds'};
      foreach my $line (grep { /is saturated/ } @output) {
	$line =~ /length = (\S+)/;
	$max = $1 if ($1 > $max);
      }

      $results->{'tree_is_saturated'} = 1;
      $results->{'max_ds_branch'} = $max;
      $results->{'trees'} = [];
      if (-e "$tmpdir/subtrees.out") {
	my $treeio = Bio::TreeIO->new
	  ('-format' => 'newick',
	   '-file'   => "$tmpdir/subtrees.out");
	while ( my $tree = $treeio->next_tree ) {
	  print "Found saturated tree!\n";
	  push(@{$results->{'trees'}}, $tree);
	}
      }
      chdir($cwd);
      return $results;
    }
    
    foreach my $outline (@output) {
      if ($outline =~ /lnL = (\S+)/) {
	$results->{"lnL"} = $1;
      }
      if ($outline =~ /kappa = (\S+)/i) {
	$results->{'kappa'} = $1;
      }
      if ($outline =~ /omega = (\S+)/i) {
	$results->{'omega'} = $1;
      }
    }

    if ( (grep { /\berr(or)?: /io } @output)  || !$exit_status) {
      print "@output\n";
      throw("There was an error running SLR!");
      $rc = 0;
    }

    # Collect SLR's reoptimized tree.
    my $next_line_is_it = 0;
    my $new_pt;
    foreach my $outline (@output) {
      if ($next_line_is_it) {
        my $new_tree = $outline;
        $new_pt = Bio::EnsEMBL::Compara::TreeUtils->from_newick($new_tree);
        print "Original tree   : ".$tree->newick_format."\n";
        print "Reoptimised tree: ".$new_pt->newick_format."\n";
        last;
      }
      # We know that the new tree will show up just after the LnL line.
      $next_line_is_it = 1 if ($outline =~ /lnL =/);
    }

    # Reoptimise action.
    if ($params->{'action'} =~ m/reoptimise/i) {
      # Store new branch lengths back in the original protein_tree_node table.
      foreach my $leaf ($tree->leaves) {
        my $new_leaf = $new_pt->find_leaf_by_name($leaf->name);
        $leaf->distance_to_parent($new_leaf->distance_to_parent);
        $leaf->store;
      }
      print "  -> Branch lengths updated!\n";
      $dont_write_output = 1;
      return;
    }
    
    if (!-e "$tmpdir/$outfile") {
      throw("Error running SLR (no output file!!)\n");
    }

    #eval {
    open RESULTS, "$tmpdir/$outfile" or die "couldnt open results file: $!";
    my $okay = 0;
    my @sites;
    my $type = '';
    my $note = '';
    while (<RESULTS>) {
      $type = '';
      $note = '';
      chomp $_;
#      print $_."\n";
      if ( /^\#/ ) {
	next;
      }

      # Parse the notes.
      if ( /All gaps/i ) {
	$note = 'all_gaps';
      } elsif ( /Constant/i ) {
	$note = 'constant';
      } elsif ( /Single char/i ) {
	$note = 'single_char';
      } elsif ( /Synonymous/i ) {
	$note = 'synonymous';
      }	elsif (/\!/) {                # Make sure to parse the random note last, because it's sometimes shown alongside other notes.
	$note = 'random';
      }
      
      # Parse the pos/sel test results.
      if ( /\+\+\+\+\s+/ ) {
	$type = 'positive4';
      } elsif ( /\+\+\+\s+/ ) {
	$type = 'positive3';
      } elsif ( /\+\+\s+/ ) {
	$type = 'positive2';
      } elsif ( /\+\s+/ ) {
	$type = 'positive1';
      } elsif ( /\-\-\-\-\s+/ ) {
	$type = 'negative4';
      } elsif ( /\-\-\-\s+/ ) {
	$type = 'negative3';
      } elsif ( /\-\-\s+/ ) {
	$type = 'negative2';
      } elsif ( /\-\s+/ ) {
	$type = 'negative1';
      }
      if ( /^\s+(\d+)\s+(\S+)\s+(\S+)\s+(\S+)\s+(\S+)\s+(\S+)\s+(\S+)\s+(\S+)\s+(\S+)\s+(\S+)/ ) {
	my @arr = ($1,$2,$3,$4,$5,$6,$7,$8,$9,10,$type,$note);
	push @sites, \@arr;
	#print join(",",@arr)."\n";
      } else {
	warn("error parsing the results: $_\n");
      }
    }
    $results->{'sites'} = \@sites;
    close RESULTS;
    #};
    if ( $@ ) {
      #warn($error_string);
      warn($@);
    }
    chdir($cwd);
  }
  
  $results->{'rc'} = $rc;

  # Store the results in the database.
  $tree->store_tag("slr_kappa",$results->{'kappa'});
  $tree->store_tag("slr_omega",$results->{'omega'});
  $tree->store_tag("slr_lnL",$results->{'lnL'});
  $self->store_sitewise($results,$tree,$params);
}


sub run_paml {
  my $self = shift;
  my $tree = shift;
  my $input_cdna = shift;
  my $params = shift;

  print $tree->newick_format()."\n";

  my $treeI = Bio::EnsEMBL::Compara::TreeUtils->to_treeI($tree);
  $treeI->get_root_node->branch_length(0);

  if ($params->{'action'} =~ m/reoptimize/i) {
    # Not sure if this works. GJ 2009-10-09
    ### Reoptimize branch lengths.
    print $tree->newick_format."\n";
    my $new_treeI = Bio::Greg::Codeml->get_m0_tree($treeI,$input_cdna);
    my $new_pt = Bio::EnsEMBL::Compara::TreeUtils->from_treeI($new_treeI);
    print $new_pt->newick_format."\n";

    # Store new branch lengths back in the original protein_tree_node table.
    foreach my $leaf ($tree->leaves) {
      my $new_leaf = $new_pt->find_leaf_by_name($leaf->name);
      $leaf->distance_to_parent($new_leaf->distance_to_parent);
      $leaf->store;
      print "  -> Branch lengths updated!\n";
    }
    return;
  } elsif ($params->{'action'} =~ m/lrt/i) {

    ### Perform a likelihood ratio test between two models.
    my $model_a = $params->{'model'};
    my $model_b = $params->{'model_b'};
    
    $model_a =~ s/m//i;
    $model_b =~ s/m//i;

    my ($twice_lnL,$codeml_a,$codeml_b) = Bio::Greg::Codeml->NSsites_ratio_test($treeI,$input_cdna,$model_a,$model_b);
    my $test_label = sprintf("PAML LRT M%s-M%s",$model_a,$model_b);
    my $tags;
    $tags->{$test_label} = $twice_lnL;
    Bio::EnsEMBL::Compara::ComparaUtils->store_tags($tree,$tags);
    return;

  } else {
    ### Perform a BEB sitewise analysis of omegas.

    # Should we be scaling the tree? Dunno... GJ 2009-10-09
    #Bio::EnsEMBL::Compara::TreeUtils->scale($treeI,3);
    
    my $model = $params->{'model'};
    $model =~ s/m//i;
    my $codeml_params = {
      NSsites => $model,
      ncatG => 4
    };
    my $codeml = Bio::Greg::Codeml->new( -params => $codeml_params,
                                         -alignment => $input_cdna, 
                                         -tree => $treeI,
                                         -tempdir => $self->worker_temp_directory);
    $codeml->save_tempfiles(1);
    $codeml->run();

    # Use this block for testing the parsing.
    #open(IN,"/tmp/cIIZtxAvlt_codeml/rst");
    #my @supps = <IN>;
    #close(IN);
    #my ($naive,$bayes,$se,$prob,$pos) = $codeml->extract_empirical_bayes(\@supps);

    my ($bayes,$se,$prob,$pos) = $codeml->extract_empirical_bayes();
    my $paml_results = $bayes;
    
    my $results;
    my @slr_style_sites;
    foreach my $site (1 .. $input_cdna->length/3) {
      my $omega = $paml_results->{$site};
      my $se = $se->{$site};
      my $prob = $prob->{$site};

      next if (!defined $omega);
      my $lower = $omega - $se;
      $lower = 0 if ($lower < 0);
      my $upper = $omega + $se;

      my $result = '';
      $result = 'positive1' if ($prob > 0.5);
      $result = 'positive4' if ($pos->{$site});
      
      # Just for reference: slr style output.
      # Site  Neutral  Optimal   Omega    lower    upper LRT_Stat    Pval     Adj.Pval    Q-value Result Note
      # 1     4.77     3.44   0.0000   0.0000   1.4655   2.6626 1.0273e-01 8.6803e-01 1.7835e-02  --     Constant;
      # 0     1        2      3        4        5        6      7          8          9           10     11

      my @slr_style = ('') x 11;
      $slr_style[0] = $site;
      $slr_style[3] = $omega;
      $slr_style[4] = $lower;
      $slr_style[5] = $upper;
      $slr_style[6] = $prob || 0;
      $slr_style[10] = $result;
      
      push @slr_style_sites, \@slr_style;
    }
    $results->{'sites'} = \@slr_style_sites;

    $self->store_sitewise($results,$tree,$params);
  }
}

sub write_output {
  my $self = shift;
}


sub check_job_fail_options
{
  my $self = shift;

  #print "Checking retry count: ".$self->input_job->retry_count."\n";
  if ($self->input_job->retry_count > 3) {
    $self->fail_job("Job failed >3 times!");
  }
}

sub fail_job {
  my $self = shift;
  my $reason = shift;

  $reason = "None" unless (defined $reason);

  my $input_job = $self->input_job;
  if (defined $input_job) {
    $input_job->update_status('FAILED');
    #print "Failing job! Reason given: $reason\n";
    $dont_write_output = 1;
    $self->DESTROY;
    throw("Failing job! Reason given: $reason");
  }
}

sub store_sitewise {
  my $self = shift;
  my $results = shift;
  my $tree = shift;
  my $params = shift;

  my $tree_node_id = 0;
  $tree_node_id = $tree->subroot->node_id if (defined $tree->subroot);
  my $node_id = $tree->node_id;

  my $table = 'sitewise_aln';
  $table = $params->{'output_table'} if ($params->{'output_table'});
  
  my $parameter_set_id = 0;
  $parameter_set_id = $params->{'parameter_set_id'} if (defined($params->{'parameter_set_id'}));
  
  foreach my $site (@{$results->{'sites'}}) {
    sleep(0.08);

    # Site  Neutral  Optimal   Omega    lower    upper LRT_Stat    Pval     Adj.Pval    Q-value Result Note
    # 1     4.77     3.44   0.0000   0.0000   1.4655   2.6626 1.0273e-01 8.6803e-01 1.7835e-02  --     Constant;
    # 0     1        2      3        4        5        6      7          8          9           10     11
    my ($site, $neutral, $optimal, $omega, $lower, $upper, $lrt_stat, $pval, $adj_pval, $q_value, $type, $note) = @{$site};

    my $mapped_site = $site;
    my $original_site = $site;
    if (defined $aa_map) {
      $mapped_site = $aa_map->{$site};
      if (defined $mapped_site) {
	$original_site = $site;
	$site = $mapped_site;
      }
    }

    # These two cases are pretty useless, so we'll skip 'em.
    if (!$params->{'store_gaps'}) {
      next if ($note eq 'all_gaps');
      next if ($note eq 'single_char');
    }

    my $nongaps = Bio::EnsEMBL::Compara::AlignUtils->get_nongaps_at_column($input_aa,$original_site);
    next if ($nongaps == 0);

    #printf("Site: %s  nongaps: %d  omegas: %3f (%3f - %3f) type: %s note: %s \n",$site,$nongaps,$omega,$lower,$upper,$type,$note);

    my $sth = $tree->adaptor->prepare
      ("REPLACE INTO $table
                           (parameter_set_id,
                            aln_position,
                            node_id,
                            omega,
                            omega_lower,
                            omega_upper,
                            lrt_stat,
                            ncod,
                            type,
                            note) VALUES (?,?,?,?,?,?,?,?,?,?)");
    $sth->execute($parameter_set_id,
		  $site,
		  $node_id,
		  $omega,
		  $lower,
		  $upper,
		  $lrt_stat,
		  $nongaps,
		  $type,
		  $note);
    $sth->finish();
  }
}

sub DESTROY {
    my $self = shift;
    $tree->release_tree if ($tree);
    $tree = undef;
    $self->SUPER::DESTROY if $self->can("SUPER::DESTROY");
}


1;<|MERGE_RESOLUTION|>--- conflicted
+++ resolved
@@ -103,9 +103,6 @@
 
   my $node_id = $params->{'node_id'};
 
-<<<<<<< HEAD
-  my @param_sets = split(",",$params->{'parameter_sets'});
-=======
   my @param_sets;
   my $param_set_string = $params->{'parameter_sets'};
   if ($param_set_string eq 'all') {
@@ -114,7 +111,6 @@
   } else {
     @param_sets = split(",",$params->{'parameter_sets'});
   }
->>>>>>> 56e0e36d
   delete $params->{'parameter_sets'};
   foreach my $param_set (@param_sets) {
     print "PARAM SET: $param_set\n";
