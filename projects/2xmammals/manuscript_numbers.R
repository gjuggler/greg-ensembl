get.numbers <- function(sites) {
  if (!exists('gene.types')) {
    classify.genes(sites)
  }

  # 'Neutral' type genes are ones with < 0.5 neg.f
  neg.thresh <- 0.5
  # 'positive' types are ones with > 0.01 pos.f
  pos.thresh <- 0.01

  neutral.genes <- subset(gene.types,neg.f < neg.thresh & pos.f >= pos.thresh)
  positive.genes <- subset(gene.types,neg.f >= neg.thresh & pos.f >= pos.thresh)
  purifying.genes <- subset(gene.types,(neg.f >= neg.thresh & pos.f < pos.thresh) | 
                                       (neg.f < neg.thresh & pos.f < pos.thresh) )

  df <- data.frame(
    neutral.n = nrow(neutral.genes),
    purifying.n = nrow(purifying.genes),
    positive.n = nrow(positive.genes)
  )
  print(df)
}

summarize.sites <- function(sites) {
  # BH-correction is applied separately to positive and negative p-values
  sites[sites$omega < 1,'pval.adj'] <- p.adjust(sites[sites$omega < 1,'pval'],'fdr')
  sites[sites$omega >= 1,'pval.adj'] <- p.adjust(sites[sites$omega >= 1,'pval'],'fdr')

  sub.above.one <- subset(sites, omega > 1)

  pos.sites <- subset(sub.above.one, pval.adj < 0.05)
  pos.domains <- subset(pos.sites, !is.na(domain))
  
  n.total.domains <- nrow(unique(sites[,c('node_id','domain')]))
  n.total.domain.types <- length(unique(sites$domain))
  n.total.genes <- length(unique(sites$node_id))

  n.pos.domains <- nrow(unique(pos.domains[,c('node_id','domain')]))
  n.pos.domain.types <- length(unique(pos.domains$domain))
  n.pos.genes <- length(unique(pos.sites$node_id))

  n.pos.sites <- nrow(pos.sites)
  n.sites <- nrow(sites)  
  f.pos.sites <- n.pos.sites / n.sites

  `f.less.0.5` <- nrow(subset(sites, omega < 0.5)) / nrow(sites)
  `f.less.1` <- nrow(subset(sites, omega < 1)) / nrow(sites)
  `f.gt.1` <- nrow(subset(sites, omega > 1)) / nrow(sites)
  `f.gt.1.5` <- nrow(subset(sites, omega > 1.5)) / nrow(sites)

  return(data.frame(
    n.sites = n.sites,
    'f.less.0.5' = `f.less.0.5`,
    'f.less.1' = `f.less.1`,
    'f.gt.1' = `f.gt.1`,
    'f.gt.1.5' = `f.gt.1.5`,

    n.total.domains = n.total.domains,
    n.total.domain.types = n.total.domain.types,
    n.total.genes = n.total.genes,
    
    n.pos.domains = n.pos.domains,
    n.pos.domain.types = n.pos.domain.types,
    n.pos.genes = n.pos.genes,

    n.pos.sites = n.pos.sites,
    f.pos.sites = f.pos.sites
   ))
}

classify.genes <- function(sites) {
  # BH-correction is applied separately to positive and negative p-values
  sites[sites$omega < 1,'pval.adj'] <- p.adjust(sites[sites$omega < 1,'pval'],'fdr')
  sites[sites$omega >= 1,'pval.adj'] <- p.adjust(sites[sites$omega >= 1,'pval'],'fdr')

  classify.gene <- function(gene.sites) {
    mean.dnds <- mean(gene.sites$omega)
    pos.sites <- subset(gene.sites,omega > 1 & pval < 0.01)
    neg.sites <- subset(gene.sites,omega < 1 & pval < 0.01)
    neutral.sites <- subset(gene.sites,pval > 0.01)
    
    n <- nrow(gene.sites)

    n.genes <- length(unique(gene.sites$node_id))
    n.domains <- length(unique(gene.sites$domain))

    asdf <- data.frame(
      n = n,
      n.genes = n.genes,
      n.domains = n.domains,
      pos.n = nrow(pos.sites),
      neg.n = nrow(neg.sites),
      neutral.n = nrow(neutral.sites),
      pos.f = nrow(pos.sites)/n,
      neg.f = nrow(neg.sites)/n,
      neutral.f = nrow(neutral.sites)/n,
      dnds = mean.dnds
    )
    return(asdf)
  }
  
  library(plyr)
  library(doBy)
  gene.types <- ddply(sites,.(node_id),classify.gene)

  domain.sites <- subset(sites,!is.na(domain))
  domain.types <- ddply(domain.sites,.(domain),classify.gene)
  
  # Restrict to well-covered domains: > 5 genes, > 500 sites
  domain.types <- subset(domain.types, n.genes > 5 & n > 500)
  domain.types <- orderBy(~-pos.f,data=domain.types)

  assign('domain.types',domain.types,envir=.GlobalEnv)
  assign('gene.types',gene.types,envir=.GlobalEnv)

  good.domains <- subset(domain.types, n.genes > 5 & n > 500)
  sorted.domains <- good.domains

  sorted.domains <- orderBy(~ -pos.f, data=sorted.domains)
  assign('pos.domains',sorted.domains,envir=.GlobalEnv)
}

<<<<<<< HEAD
=======
summarize.sites.sets <- function() {
  collect.df <- data.frame()
  for (set in c(1,2,3,4)) {
    file.name <- paste('sites_',set,'.Rdata',sep='')
    print(file.name)
    load(file.name)
    print("Summarizing...")
    cur.df <- summarize.sites(sites)
    collect.df <- rbind(collect.df,cur.df)
  }
  write.csv(collect.df,file='sites_summaries.csv')
}

>>>>>>> 14513a33
classify.genes.sets <- function() {

  for (set in c(1)) {
    file.name <- paste('sites_',set,'.Rdata',sep='')
    print(file.name)
    load(file.name)
    print("Classifying...")
    classify.genes(sites)
    print("Saving...")
    out.file <- paste('pos_domains_',set,'.csv',sep='')
    write.csv(pos.domains,file=out.file)
  }
}<|MERGE_RESOLUTION|>--- conflicted
+++ resolved
@@ -120,8 +120,6 @@
   assign('pos.domains',sorted.domains,envir=.GlobalEnv)
 }
 
-<<<<<<< HEAD
-=======
 summarize.sites.sets <- function() {
   collect.df <- data.frame()
   for (set in c(1,2,3,4)) {
@@ -135,7 +133,6 @@
   write.csv(collect.df,file='sites_summaries.csv')
 }
 
->>>>>>> 14513a33
 classify.genes.sets <- function() {
 
   for (set in c(1)) {
