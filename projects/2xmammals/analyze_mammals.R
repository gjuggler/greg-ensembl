library(R.oo)
library(ape)
library(plyr)

uname  <- Sys.getenv("USER")
if (uname == 'gj1') {
  source("~/src/greg-ensembl/scripts/mysql_functions.R")
  source("~/src/greg-ensembl/projects/2xmammals/analyze_filters.R")
  source("~/src/greg-ensembl/projects/orthologs/analyze_orthologs.R")
  source("~/src/greg-ensembl/scripts/xtable_utils.R")
} else {
  source("~/lib/greg-ensembl/scripts/mysql_functions.R")
  source("~/lib/greg-ensembl/projects/2xmammals/analyze_filters.R")
  source("~/lib/greg-ensembl/projects/orthologs/analyze_orthologs.R")
  source("~/lib/greg-ensembl/scripts/xtable_utils.R")
}
library(ggplot2)
library(boot)
#library(ppcor)

db <- function() {
   'gj1_2x_63_alt'
}

ifebi <- function(a, b) {
  ifelse(Sys.getenv("USER") == 'greg', return(a), return(b))
}

is.ebi <- function() {
  Sys.getenv("USER") == 'greg'
}

scratch.f <- function(f) {
  paste(scratch(), f, sep='')
}

project.f <- function(f) {
  ifebi(
    paste("~/lib/greg-ensembl/projects/2xmammals/", f, sep=''),
    paste("~/src/greg-ensembl/projects/2xmammals/", f, sep='')
  )
}

scratch <- function() {
  ifebi(
    "/homes/greg/scratch/gj1_2x_63_alt/current/data/",
    "/nfs/users/nfs_g/gj1/scratch/gj1_2x_63_alt/current/data/"
  )  
}

get.genes <- function() {
  if (!exists('genes.df', envir=.GlobalEnv)) {
    genes.f <- scratch.f("genes_orig.Rdata")
    if (file.exists(genes.f)) {
      load(genes.f)
      df <- genes
    } else {
      con <- connect(db()); 
      df <- dbGetQuery(con, 'select * from genes')
      dbDisconnect(con)
      genes <- df
      save(genes, file=genes.f)
    }
    assign('genes.df', df, envir=.GlobalEnv)
  }
  df <- get('genes.df', envir=.GlobalEnv)

  # Add a column for the aln location.
  df$aln_file <- paste(df$data_prefix, '/', df$gene_name, '.fasta', sep='')

  # Genes with no human gene, or on a bad chromosome, get a chr_name of 'none'.
  hum <- subset(df, ref_taxon_id==9606)
  hum <- subset(hum, grepl('chr', chr_name))
  no.hum <- subset(df, ref_taxon_id!=9606 | !grepl('chr', chr_name))
  if (nrow(no.hum) > 0) {
    no.hum$chr_name <- 'none'
    no.hum$aln_file <- paste('no_human', no.hum$aln_file, sep='/')
  }
  
  if (nrow(hum) == 0) {
    df <- no.hum
  } else if (nrow(no.hum) == 0) {
    df <- hum
  } else {
    df <- rbind(hum, no.hum)
  }
  df
}

get.genes.split <- function() {
  split.genes.f <- scratch.f("genes.split.Rdata")
  if (!file.exists(split.genes.f)) {
    genes <- get.genes()

    pset.df <- pset.df()
    clades <- pset.df$char
    psets <- pset.df$pset_id

    out.df <- data.frame()
    
    for (i in 1:length(clades)) {
      clade <- clades[i]
      pset <- psets[i]
      bl.s <- paste(clade, '_slr_total_length', sep='')
      sites.s <- paste(clade, '_slr_sites', sep='')
      dnds.s <- paste(clade, '_slr_dnds', sep='')
      mpl.s <- paste(clade, '_slr_mean_path', sep='')
      leaves.s <- paste(clade, '_leaf_count', sep='')
      ecdf.f <- ecdf(genes[, dnds.s])
      cum <- ecdf.f(genes[, dnds.s])

      cur.genes <- genes
      cur.genes$pset <- pset
      cur.genes$clade <- clade
      cur.genes$n_leaves <- genes[, leaves.s]
      cur.genes$dnds <- genes[, dnds.s]
      cur.genes$n_sites <- genes[, sites.s]
      cur.genes$bl <- genes[, bl.s]
      cur.genes$mpl <- genes[, mpl.s]
      cur.genes$cum_dnds <- cum
      out.df <- rbind(out.df, cur.genes)
    }
    #assign('genes.split.df', out.df, envir=.GlobalEnv)
    genes.split.df <- out.df
    save(genes.split.df, file=split.genes.f)
  }
  load(split.genes.f)
  genes.split.df
}

collect.sites <- function(pset, filter='default', test=F) {

  limit.s <- ''
  if (test) {
    limit.s <- 'limit 500000'
  }

  sites.f <- get.sites.filename(pset=pset, filter=filter, test=test)
  if (file.exists(sites.f)) {
    print("processed sites file already exists -- not processing again!")
    return()
  }

  recomb.filters <- c('recomb_10k', 'recomb_100k', 'recomb_1mb')
  inverse.filters <- c('clusters_inverse', 'dups_inverse')

  orig.sites.f <- get.sites.filename(pset=pset, filter='orig', test=test)
  if (!(filter %in% recomb.filters || filter %in% inverse.filters) ) {
    if (file.exists(orig.sites.f)) {
      load(orig.sites.f)
    } else {
      if (filter != 'orig') {
        stop("Original sites have not been gathered yet!")
      }
      if (test) {
        print("  limiting sites count for testing")
      }
      con <- connect(db()); 
      not.null.s <- 'and data_id is not null and aln_position is not null and parameter_set_id is not null'
      cmd <- sprintf("select * from sites where parameter_set_id=%d %s %s", pset, not.null.s, limit.s)
      sites <- dbGetQuery(con, cmd)
      disconnect(con)
      save(sites, file=orig.sites.f)
    }
  }

  if (filter == 'orig') {
    return()
  }

  if (!file.exists(sites.f)) {
    if (filter %in% recomb.filters || filter %in% inverse.filters) {
      default.f <- get.sites.filename(pset=pset, filter='default', test=test)
      load(default.f)
    } else {
      sites <- process.sites(sites)
    }

    sites <- switch(filter,
      none = sites,
      default = filter.default(sites),
      stringent = filter.stringent(sites),
      pfam = filter.pfam(sites),
      pfam_stringent = filter.pfam.stringent(sites),
      clusters_inverse = filter.clusters(sites, return.inverse=T),
      dups_inverse = filter.dups(sites, return.inverse=T),
      recomb_10k = add.recomb.gc(sites, width=1e4, test=test),
      recomb_100k = add.recomb.gc(sites, width=1e5, test=test),
      recomb_1mb = add.recomb.gc(sites, width=1e6, test=test)
    )
    print("Saving file...")
    save(sites, file=sites.f)
  } else {
    print("  sites file already exists -- not processing again!")
  }
  print("  done!")
}

get.pset.sites <- function(pset, filter='default', test=F, with.primate.subs=F) {
  if (with.primate.subs) {
    orig.filter <- filter
    filter <- paste(filter, 'primate_subs', sep='_')
  }
  sites.f <- get.sites.filename(pset, filter, test)
  if (file.exists(sites.f)) {
    load(sites.f)
  } else {
    if (with.primate.subs) {
      print("Primate Subs file doesn't exist... collecting subs and saving!")
      orig.sites.f <- get.sites.filename(pset, orig.filter, test=test)
      if (!file.exists(orig.sites.f)) {
        print(pset)
        print(filter)
        print(sites.f)
        print(orig.sites.f)
        stop("Original sites file for primates subs does not exist!")
      }
      load(orig.sites.f)
      sites <- add.primate.subs(sites, test=test)
      save("sites", file=sites.f)
    } else {
      print(pset)
      print(filter)
      print(sites.f)
      stop("Sites file does not exist!")
    }
  }
  sites
}

get.sites.filename <- function(pset, filter='orig', test=F) {
  test.str <- ''
  if (test) {
    test.str <- '_test'
  }
  return(sprintf("%ssites_%d_%s%s.Rdata", scratch(), pset, filter, test.str))
}

bsub.pset.function <- function(fn_name, psets=NA, queue='normal', mem=4, extra.args='', ...) {
  if (any(is.na(psets))) {
    df <- pset.df()
    psets <- df$pset_id
  }

  for (i in 1:length(psets)) {
    pset <- psets[i]
    cur.xtra <- paste(pset, extra.args, sep=' ')
    bsub.function(fn_name, queue, mem, extra.args=cur.xtra, ...)
  }
}

bsub.function <- function(fn_name, queue='normal', mem=3, extra.args='', jobarray=NULL, jobarray_id=fn_name) {
  array_s = ''
  if (!is.null(jobarray)) {
    array_s <- paste('-J ', jobarray_id, '[1-', jobarray, ']', sep='')
  }
  args_s <- paste(fn_name, ' ', extra.args, sep='')
  cmd <- ifebi(
    sprintf('bsub -q research -M%d000 %s -o "/homes/greg/scratch/lsf_logs/%s_%%J_%%I.txt" "R-2.12.0 --vanilla --args %s < sites_scripts.R"',
      mem, array_s, fn_name, args_s
    ),
    sprintf('bsub -q %s -R "select[mem>%d000] rusage[mem=%d000]" -M%d000000 %s -o "/nfs/users/nfs_g/gj1/scratch/lsf_logs/%s_%%J_%%I.txt" "/software/R-2.13.0/bin/R --vanilla --args %s < sites_scripts.R"',
      queue, mem, mem, mem,
      array_s, fn_name, args_s
    )
  )
  print(cmd)
  system(cmd)
}

bsub.plot.pvals <- function(...) {
  for (i in 1:10) {
    bsub.function('plot_pvals', mem=10, extra.args=as.character(i))
  }
}

bsub.eduard <- function() {
  bsub.function('eduard_output', queue='normal', mem=12, extra.args='F')
}

bsub.sarah <- function() {
  bsub.function('sarah_output', queue='normal', mem=18, extra.args='F')
}

bsub.collect.sites <- function(...) {
  #bsub.pset.function('collect_sites', queue='normal', mem=12, extra.args='none')
  bsub.pset.function('collect_sites', queue='normal', mem=12, extra.args='default')
  #bsub.pset.function('collect_sites', queue='normal', mem=12, extra.args='stringent')
  #bsub.pset.function('collect_sites', queue='normal', mem=12, extra.args='pfam')
  #bsub.pset.function('collect_sites', queue='normal', mem=12, extra.args='clusters_inverse')
  #bsub.pset.function('collect_sites', queue='normal', mem=12, extra.args='dups_inverse')
}

bsub.collect.sites.filtered <- function(...) {
#  bsub.function('collect_sites', mem=18, extra.args='1 default')

#   for (filter in c('default')) {
#  for (filter in c('default', 'stringent', 'pfam', 'pfam_stringent', 'clusters_inverse', 'dups_inverse')) {
#    bsub.pset.function('collect_sites', extra.args=filter, mem=18, ...)
#  }
}

bsub.collect.sites.recomb <- function(...) {
  bsub.pset.function('collect_sites', extra.args='recomb_10k', queue='hugemem', mem=24, ...)
  bsub.pset.function('collect_sites', extra.args='recomb_100k', queue='hugemem', mem=24, ...)
  #bsub.pset.function('collect_sites', extra.args='recomb_1mb', queue='hugemem', mem=24, ...)
}

bsub.collect.gc <- function(...) {
  fn <- 'collect_gc'
  bsub.function(fn, mem=18, extra.args='10000', queue='normal')
  bsub.function(fn, mem=18, extra.args='100000', queue='normal')
  bsub.function(fn, mem=18, extra.args='1000000', queue='normal')
}

bsub.recomb.calc <- function(...) {
  fn <- 'recomb_calc'
  mem <- 18
  queue <- 'hugemem'
  for (filter in c('recomb_10k', 'recomb_100k', 'recomb_1mb')) {
    bsub.function(fn, mem=mem, extra.args=sprintf("1 %s F",filter), queue=queue)
    bsub.function(fn, mem=mem, extra.args=sprintf("2 %s F",filter), queue=queue)
    bsub.function(fn, mem=mem, extra.args=sprintf("3 %s F",filter), queue=queue)
    bsub.function(fn, mem=mem, extra.args=sprintf("6 %s F",filter), queue=queue)
  }
}

bsub.collect.genes <- function(...) {
  n.parallel.jobs <- 10

  df <- pset.df()
  psets <- df$pset_id
#  for (pset in c(7)) {
  for (pset in c(1, 2, 3, 4, 5, 6, 7, 8, 9, 10)) {
    for (filter in c('default', 'stringent', 'pfam')) {
      jobarray_id <- paste('genes', pset, filter, sep='_')
      bsub.function('collect_genes', mem=10,
        extra.args=paste(pset, filter, n.parallel.jobs, 'FALSE', sep=' '),
        jobarray=n.parallel.jobs,
        jobarray_id=jobarray_id
      )
    }
  }
}

bsub.collect.domains <- function(...) {
  n.parallel.jobs <- 20

  df <- pset.df()
  psets <- df$pset_id
#  for (pset in c(6)) {
#    for (fltr in c('pfam')) {
  for (pset in c(1, 2, 3, 5, 6)) {
    for (fltr in c('default', 'stringent', 'pfam')) {
      jobarray_id <- paste('domains', pset, fltr, sep='_')
      bsub.function('collect_domains', mem=18,
        extra.args=paste(pset, fltr, n.parallel.jobs, 'FALSE', sep=' '),
        jobarray=n.parallel.jobs,
        jobarray_id=jobarray_id
      )
    }
  }
}


bsub.summaries <- function(...) {
#  filters <- c('none', 'default', 'stringent', 'pfam')
  filters <- c('clusters_inverse', 'dups_inverse')
#  filters <- c('none', 'default', 'stringent', 'pfam', 'pfam_stringent', 'clusters_inverse', 'dups_inverse')
  for (i in 1:length(filters)) {
    bsub.pset.function('summary_table', mem=12, extra.args=filters[i], ...)
  }
}

bsub.plots <- function() {
#  plots <- c('plot_global_distribution')
#  for (i in 1:length(plots)) {
#    bsub.pset.function(plots[i], queue='normal', mem=18)
#  }

  plots <- c('plot_qc_histograms')
  for (i in 1:length(plots)) {
    bsub.function(plots[i], queue='normal', mem=18, extra.args='1 default F')
    bsub.function(plots[i], queue='normal', mem=18, extra.args='6 default F')
    bsub.function(plots[i], queue='normal', mem=18, extra.args='1 none F')
    bsub.function(plots[i], queue='normal', mem=18, extra.args='6 none F')
    bsub.function(plots[i], queue='normal', mem=18, extra.args='1 stringent F')
    bsub.function(plots[i], queue='normal', mem=18, extra.args='6 stringent F')
  }

}

plot.qc.histograms <- function(pset, filter='default', test=F) {
  sites <- get.pset.sites(pset, filter=filter, test=test)
  
  qc.fields <- list(
    'omega' = c(-0.2, 3),
    'lrt_stat' = c(-50, 10),
    'ncod' = c(0, 40),
    'nongap_bl' = c(0, 15),
    'note' = c('Constant', 'Synonymous', 'Nonsynonymous'),
    'random' = c('Nonrandom', 'Random')
  )

  p.list <- list()
  for (i in 1:length(qc.fields)) {
    fld <- names(qc.fields)[i]
    rng <- qc.fields[[i]]
    print(fld)
    print(rng)
    sites$cur.val <- sites[, fld]
    cur.df <- subset(sites, select='cur.val')

    if (fld == 'random') {
      cur.df$cur.val <- ifelse(is.na(cur.df$cur.val), 'Nonrandom', 'Random')
      cur.df$cur.val <- factor(cur.df$cur.val, levels=rng, labels=rng)
    }
    if (fld == 'note') {
      cur.df$cur.val <- ifelse(is.na(cur.df$cur.val), 'nonsynonymous', as.character(cur.df$cur.val))
      cur.df$cur.val <- factor(cur.df$cur.val, levels=c('constant', 'synonymous', 'nonsynonymous'), labels=rng)
    }

    p <- ggplot(cur.df, aes(x=cur.val))
    p <- p + theme_bw()
    if (any(is.numeric(rng))) {
      if (pset %in% c(1, 2, 3, 4)) {
        if (fld == 'nongap_bl') {
          rng <- c(0, 5)
        } else if (fld == 'lrt_stat') {
          rng <- c(-20, 5)
        }
      }
      if (test) {
        binw <- diff(rng) / 30
      } else {
        binw <- diff(rng) / 100
      }
      if (fld == 'ncod') {
        binw <- 1
        if (pset %in% c(1, 2, 3, 4, 7, 8)) {
          rng <- c(0, 10)
        }        
      }

      cur.df$cur.val <- pmin(cur.df$cur.val, rng[2])
      cur.df$cur.val <- pmax(cur.df$cur.val, rng[1])
      rng[2] <- rng[2] * 1.05
      rng[1] <- rng[1] * 0.95
      p <- p + geom_histogram(binwidth=binw)
      p <- p + scale_x_continuous(fld, limits=rng)
    } else {
      p <- p + geom_histogram()
      p <- p + scale_x_discrete(fld)
      p <- p + opts(
        axis.text.x = theme_blank()
      )
    }

    p <- p + opts(
      axis.title.y = theme_blank(),
      axis.title.x = theme_blank()
    )
    p.list[[i]] <- p
  }

  edge.len <- 3
  n <- length(p.list)
  test.s <- ifelse(test, '_test', '')
  file.s <- scratch.f(sprintf("qc_hist_%s_%s%s.pdf", pset, filter, test.s))
  pdf(file=file.s,
    height=edge.len,
    width=edge.len * n
  )
  vplayout(n, 1)
  for (i in 1:n) {
    print(paste("  printing ", i, sep=''))
    cur.p <- p.list[[i]]
    print.ggplot(cur.p, vp=subplot(i, 1))
  }
  dev.off()
}

plot.sites.scatters <- function(pset, test=F) {
  sites <- get.pset.sites(6, filter='orig', test=T)
  sites <- process.sites(sites)
  sites <- filter.default(sites)
  sites$ci <- sites$omega_upper - sites$omega_lower
  x <- subset(sites, select=c('lrt_stat', 'omega', 'ci'))

  r.f <- function(x, a, b, c) {
    x$lrt_stat <- round_any(x$lrt_stat, a*2.2)
    x$omega <- round_any(x$omega, b*2.2)
    x$ci <- round_any(x$ci, c*2.2)
    x
  }

  print("  p")
  x <- subset(sites, lrt_stat > -50 & lrt_stat < 5 & omega < 2)
  x <- r.f(x, 0.4, 0.03, 0.06)
  p <- ggplot(x, aes(x=lrt_stat, y=omega))
  p <- add_fill_density(x, p)
  p <- p + xlab("Signed LRT") + ylab("Omega")

  print("  q")
  x <- subset(sites, lrt_stat > -50 & lrt_stat < 5 & ci >= 0 & ci < 5)
  x <- r.f(x, 0.4, 0.03, 0.06)
  q <- ggplot(x, aes(x=lrt_stat, y=ci))
  q <- add_fill_density(x, q)
  q <- q + xlab("Signed LRT") + ylab("95% CI Width")

  print("  z")
  x <- subset(sites, omega < 1.5 & ci < 5)
  x <- r.f(x, 0.15, 0.015, 0.03)
  z <- ggplot(x, aes(x=omega, y=ci))
  z <- add_fill_density(x, z)
  z <- z + xlab("Omega") + ylab("95% CI Width")

  sites <- get.pset.sites(1, filter='orig', test=T)
  sites <- process.sites(sites)
  sites <- filter.default(sites)
  sites$ci <- sites$omega_upper - sites$omega_lower
  sites <- subset(sites, select=c('lrt_stat', 'omega', 'ci'))

  print("  p")
  x <- subset(sites, lrt_stat > -20 & lrt_stat < 5 & omega < 2)
  x <- r.f(x, 0.15, 0.02, 0.06)
  p2 <- ggplot(x, aes(x=lrt_stat, y=omega))
  p2 <- add_fill_density(x, p2)
  p2 <- p2 + xlab("Signed LRT (w > 0)") + ylab("Omega")

  print("  q")
  x <- subset(sites, lrt_stat > -20 & lrt_stat < 5 & ci >= 0 & ci < 5)
  x <- r.f(x, 0.15, 0.02, 0.06)
  q2 <- ggplot(x, aes(x=lrt_stat, y=ci))
  q2 <- add_fill_density(x, q2)
  q2 <- q2 + xlab("Signed LRT") + ylab("95% CI Width")

  print("  z")
  x <- subset(sites, omega < 1.5 & ci < 5)
  x <- r.f(x, 0.15, 0.015, 0.03)
  z2 <- ggplot(x, aes(x=omega, y=ci))
  z2 <- add_fill_density(x, z2)
  z2 <- z2 + xlab("Omega (0 > w > 1)") + ylab("95% CI Width")

  n <- 3
  ff <- scratch.f(paste("sites_scatters.pdf", sep=''))
  svg(file=scratch.f("sites_scatters_orig.svg"), width=n*3, height=3*2)
  #pdf(file=ff, width=n*3, height=3 * 2)
  vplayout(n, 2)
  print.ggplot(p, vp=subplot(1, 1))
  print.ggplot(q, vp=subplot(2, 1))
  print.ggplot(z, vp=subplot(3, 1))
  print.ggplot(p2, vp=subplot(1, 2))
  print.ggplot(q2, vp=subplot(2, 2))
  print.ggplot(z2, vp=subplot(3, 2))
  dev.off()
}

bsub.fits <- function() {
  df <- pset.df()
  psets <- df$pset_id
#  for (i in c(1)) {
#    for (j in c('default')) {
#      for (k in c('lnorm')) {
#        for (l in c('ci')) {

  con <- connect(db())
  for (pset in 1:length(psets)) {
    for (filter in c('default', 'stringent', 'pfam')) {
      for (dist in c('lnorm', 'gamma', 'beta', 'exp', 'weibull')) {
        for (use_type in c('ci', 'omega', 'ci_noconstant', 'omega_noconstant')) {
          df <- dbGetQuery(con, sprintf("select * from fitdistr where 
            pset=%s and filter='%s' and dist='%s' and use_type='%s' and i=50", pset, filter, dist, use_type
          ))
          if (nrow(df) == 0) {
            bsub.function('fit_distr', mem=6, extra.args=paste(pset, filter, dist, use_type, 'FALSE', sep=' '))
          }
        }
      }
    }
  }
  dbDisconnect(con)
}

bsub.corrs <- function() {
  df <- pset.df()
  psets <- df$pset_id

  con <- connect(db())
  for (filter in c('default', 'stringent')) {
    for (i in 1:length(psets)) {
      for (j in 1:length(psets)) {
        if (i == j) {
          next()  
        }

#        df <- dbGetQuery(con, sprintf("select * from correlations where filter='%s' and pset_a=%s and pset_b=%s", filter, i, j))
#        if (nrow(df) == 0) {
          print(paste(filter, i, j, nrow(df)))
          bsub.function('pset_correlation', extra.args=paste(filter, i, j, 'F', sep=' '), mem=18)
#        }
      }
    }
  }
  dbDisconnect(con)
}

pset.correlation <- function(filter, pset.a, pset.b, test=F) {
  test <- as.logical(test)
  pset.a <- as.integer(pset.a)
  pset.b <- as.integer(pset.b)

  x <- get.merged.sites(pset.a, pset.b,
    xtra=c('omega', 'lrt_stat', 'lrt_z', 'omega_lower', 'omega_upper'),
    test=test,
    filter=filter
  )
  
  # Only use sites with \omg less than 1 and greater than 0 for the PCA calculations.
  lm.max <- 1
  lm.min <- 0
  lm.sub <- subset(x, omega.x > lm.min & omega.y > lm.min & omega.x < lm.max & omega.y < lm.max)

  # The general approach here is to use PCA to identify the rotation of coordinates that
  # produces the greatest explanation of variance in the dataset. So we do that (using weights
  # correlating to the inverse of the confidence intervals) and then use the slope of the PCA
  # as the slope of correlation between the two datasets.
  require(aroma.light)
  require(boot)
  # see http://rss.acs.unt.edu/Rdoc/library/aroma.light/html/wpca.matrix.html
  # and http://books.google.co.uk/books?id=KIHuSXyhawEC&pg=PA340&lpg=PA340&dq=orthogonal+regression+pca&source=bl&ots=d4OnbDGR1m&sig=Vp_72VdOSYz9a5demOusToz4fTs&hl=en&ei=-s98TsmtHKmU0QWZ9OXwDw&sa=X&oi=book_result&ct=result&resnum=10&ved=0CHMQ6AEwCQ#v=onepage&q&f=false
  # for examples...
  iwpca.slope <- function(data, indices, center) {
    xs <- data[indices, 'omega.x']
    ys <- data[indices, 'omega.y']
    ws <- data[indices, 'wts']
    r <- wpca(cbind(xs,ys), center=center, w=ws)
    r.slope <- r$vt[1,2] / r$vt[1,1]
    return(r.slope)
  }
  iwpca.slope.int <- function(xs, ys, ws=NULL, center=T) {
    r <- wpca(cbind(xs,ys), center=center, w=ws)
    r.slope <- r$vt[1,2] / r$vt[1,1]
    r.int <- r$xMean[2] - r.slope * r$xMean[1]
    return(c(r.slope, r.int))
  }

  # Let's use the mean confidence interval width at each site to weight the PCA calculation.
  w.x <- lm.sub$omega_upper.x - lm.sub$omega_lower.x
  w.y <- lm.sub$omega_upper.y - lm.sub$omega_lower.y
  wt <- (w.x + w.y) / 2
  wt <- pmax(0.025, wt)
  wt <- pmin(20, wt)
  wts <- 1 / wt
  lm.sub$wts <- wts

  # Do a PCA without re-centering the data... this forces the 'root' of the best fit line to
  # be at the origin.
  zero.pca <- iwpca.slope.int(lm.sub$omega.x, lm.sub$omega.y, ws=wts, center=F)
  # Do the PCA with re-centering, allowing the line to sit anywhere.
  nonzero.pca <- iwpca.slope.int(lm.sub$omega.x, lm.sub$omega.y, ws=wts, center=T)

  # Run a number of bootstraps of the PCA calculation... we'll use this to get a confidence
  # interval on the slope of the PCA.
  print("  bootstrapping...")
  n.t <- 100
  if (test) {
    n.t <- 10
  }
  boot.data <- subset(lm.sub, select=c('omega.x', 'omega.y', 'wts'))
  zero.reps <- boot(lm.sub, iwpca.slope, R=n.t, center=F)
  nonzero.reps <- boot(lm.sub, iwpca.slope, R=n.t, center=T)
  zero.ci <- boot.ci(zero.reps, type='basic', conf=0.95)
  nonzero.ci <- boot.ci(nonzero.reps, type='basic', conf=0.95)

  print("  plotting...")
  clr.rmp <- colorRampPalette(c('white', 'blue', 'red'), bias=0.5)
  n.lvls <<- 10
  clr.val <- clr.rmp(n.lvls+1)
  brks <- 1 : (n.lvls)

  lm.f <- paste(scratch(), "omega_cor_", pset.a, '_', pset.b, ".pdf", sep='')
  p <- ggplot(lm.sub, aes(x=omega.x, y=omega.y))
  p <- p + theme_bw()
  p <- p + stat_density2d(geom='tile', aes(
    fill=factor(round((..density.. - min(..density..)) / diff(range(..density..)) * 10))
    ),
    contour=FALSE)
  p <- p + scale_fill_manual("Density", values=clr.val, breaks=brks)
  p <- p + geom_abline(slope=1, intercept=0, colour='black', linetype='dashed')
  # Only plot the upper and lower slopes from the bootstrap of the 'zero' PCA 
  p <- p + geom_abline(slope=zero.ci$basic[1,4], intercept=0, colour='black')
  p <- p + geom_abline(slope=zero.ci$basic[1,5], intercept=0, colour='black')
  p <- p + scale_x_continuous(pset.to.alias(pset.a), limits=c(lm.min, lm.max), expand=c(0,0))
  p <- p + scale_y_continuous(pset.to.alias(pset.b), limits=c(lm.min, lm.max), expand=c(0,0))
  p <- p + coord_equal()
  pdf(file=lm.f, width=5, height=4)
  print.ggplot(p)
  dev.off()    
  print("Done!")

  # Calculate some rather dry correlations between the datasets. Always use spearman.
  omega.cor <- cor(x$omega.y, x$omega.x, method='spearman', use='complete.obs')
  lrt.cor <- cor(x$lrt_stat.y, x$lrt_stat.x, method='spearman', use='complete.obs')
  sub.omega.cor <- cor(lm.sub$omega.y, lm.sub$omega.x, method='spearman', use='complete.obs')
  # This looks at the correlation for sites within the plotted range (0 < \omgml < 1)
  sub.lrt.cor <- cor(lm.sub$lrt_stat.y, lm.sub$lrt_stat.x, method='spearman', use='complete.obs')

  # Look at how many sites had non-overlapping 95% CIs.
  # X upper below Y lower
  x.blw.y <- x$omega_upper.x < x$omega_lower.y
  y.blw.x <- x$omega_upper.y < x$omega_lower.x  
  blw.abv.ratio <- sum(x.blw.y) / (sum(y.blw.x) + 1)

  # Calculate, for each site, the fraction of A's CI that are above B.
  # In other words, calculate the length of x's by the length of y's
  #        yyyyyyyyyy
  #               xxx
  #        |--------|
  #   |----------|
  #   aaaaa
  #   bbbbbbbbbbbb
  # If none of A's CI is above B, then a zero is contributed to the score.

  w.x <- x$omega_upper.x - x$omega_lower.x
  any.abv <- x$omega_upper.x > x$omega_upper.y
  w.abv <- (x$omega_upper.x - x$omega_upper.y) / w.x
  x$f.above <- 0
  x[any.abv, 'f.above'] <- w.abv[any.abv]
  median.abv <- median(x$f.above)
  mean.abv <- mean(x$f.above)  

  any.below <- x$omega_lower.x < x$omega_lower.y
  w.below <- (x$omega_lower.y - x$omega_lower.x) / w.x
  x$f.below <- 0
  x[any.below, 'f.below'] <- w.below[any.below]
  median.below <- median(x$f.below)
  mean.below <- mean(x$f.below)

  # OK, let's do a t-test on the sites between 0 and 1.
  t.res <- t.test(lm.sub$omega.x, lm.sub$omega.y, paired=T)
  t.pval <- t.res$p.value
  t.est <- t.res$estimate

  tz.res <- t.test(x$lrt_z.x, x$lrt_z.y, paired=T)
  tz.pval <- tz.res$p.value
  tz.est <- tz.res$estimate

  con <- connect(db())
  out.df <- data.frame(
    label = paste(pset.a, pset.b, filter, test, sep=' '),
    pset_a = pset.a,
    pset_b = pset.b,
    filter = filter,

    n_merged = nrow(x),
    n_pca = nrow(lm.sub),

    omega_cor = omega.cor,
    lrt_cor = lrt.cor,
    sub_omega_cor = sub.omega.cor,
    sub_lrt_cor = sub.lrt.cor,

    pca_slope = nonzero.pca[1],
    pca_lo = nonzero.ci$basic[1, 4],
    pca_hi = nonzero.ci$basic[1, 5],
 
    pcaz_slope = zero.pca[1],
    pcaz_lo = zero.ci$basic[1, 4],
    pcaz_hi = zero.ci$basic[1, 5],

    a_below_b = sum(x.blw.y),
    b_below_a = sum(y.blw.x),
    below_above_ratio = blw.abv.ratio,

    med_f_above = median.abv,
    mean_f_above = mean.abv,
    med_f_below = median.below,
    mean_f_below = mean.below,

    t_test_pval = t.pval,
    t_test_est = t.est, 
    z_t_test_pval = tz.pval,
    z_t_test_est = tz.est
  )

  ## Store this in the 'correlations' table.
  if (!test) {
    write.or.update(out.df, 'correlations', con, 'label')
  } else {
    print(out.df)
  }

}

bsub.parallel <- function() {
  df <- pset.df()
  psets <- df$pset_id

  con <- connect(db())
  for (filter in c('default', 'stringent')) {
    for (i in 1:length(psets)) {
      for (j in 1:length(psets)) {
        if (i == j) {
          next()  
        }
        df <- dbGetQuery(con, sprintf("select * from parallel_sites where filter='%s' and pset_a=%s and pset_b=%s", filter, i, j))
        if (nrow(df) == 0) {
          bsub.function('parallel_sites', extra.args=paste(filter, i, j, 'F', sep=' '), mem=12)
        }                                         
      }
    }
  }
  dbDisconnect(con)
}

parallel.sites <- function(filter, pset.a, pset.b, test=F) {
  x <- get.merged.sites(pset.a, pset.b,
    xtra=c('omega', 'lrt_stat', 'lrt_z', 'lrt_q', 'lrt_qq'), 
    filter=filter, 
    test=test
  ) 

  con <- connect(db())

  # Here, we're looking at the excess overlap between positively and
  #  negatively selected sites at a variety of significance
  #  thresholds, and also comparing the use of LRT p-values and
  #  percentile-based q-values for detecting such overlap. The idea is
  #  that q-values probably work better (esp. for identifying overlap
  #  in purifying sites) because of the different pop. sizes and
  #  efficacies of purifying selection. For positive selection... who knows?
  threshs <- c(0.01, 0.25, 0.5, 0.75, 0.8, 0.9, 0.95, 0.99)
  for (i in 1:length(threshs)) {
    thresh <- threshs[i]
    for (type in c('p', 'z', 'q', 'qq')) {
      out.df <- data.frame(
        label = paste(pset.a, pset.b, type, thresh, test, sep=' '),
        pset_a = pset.a,
        pset_b = pset.b,
        filter = filter,
        test = test,
        thresh = thresh,
        thresh_type = type,
        n_sites = nrow(x),
        pos_pval = NA,
        pos_est = NA,
        pos_lo = NA,
        pos_hi = NA,
        pos_n_ab = NA,
        pos_n_a = NA,
        pos_n_b = NA,
        neg_pval = NA,
        neg_est = NA,
        neg_lo = NA,
        neg_hi = NA,
        neg_n_ab = NA,
        neg_n_a = NA,
        neg_n_b = NA
      )

      if (type == 'p') {
        p_thresh <- threshs[i]
        neg.a <- factor(x$lrt_stat.x < -qchisq(p_thresh, df=1))
        neg.b <- factor(x$lrt_stat.y < -qchisq(p_thresh, df=1))
        pos.a <- factor(x$lrt_stat.x > qchisq(p_thresh, df=1))
        pos.b <- factor(x$lrt_stat.y > qchisq(p_thresh, df=1))
      } else if (type == 'z') {
        z_thresh <- threshs[i]
        neg.a <- factor(x$lrt_z.x < -qnorm(z_thresh))
        neg.b <- factor(x$lrt_z.y < -qnorm(z_thresh))
        pos.a <- factor(x$lrt_z.x > qnorm(z_thresh))
        pos.b <- factor(x$lrt_z.y > qnorm(z_thresh))
      } else if (type == 'qq') {
        q_thresh <- threshs[i] / 2
        neg.a <- factor(x$lrt_qq.x < 0.5 - q_thresh)
        neg.b <- factor(x$lrt_qq.y < 0.5 - q_thresh)
        pos.a <- factor(x$lrt_qq.x >= 0.5 + q_thresh)
        pos.b <- factor(x$lrt_qq.y >= 0.5 + q_thresh)
      } else if (type == 'q') {
        q_thresh <- threshs[i]
        neg.a <- factor(x$lrt_q.x < q_thresh)
        neg.b <- factor(x$lrt_q.y < q_thresh)
        pos.a <- factor(x$lrt_q.x > q_thresh)
        pos.b <- factor(x$lrt_q.y > q_thresh)
      }

      neg.n.a <- sum(neg.a == TRUE)
      neg.n.b <- sum(neg.b == TRUE)
      if (neg.n.a > 0 && neg.n.b > 0) {
        neg.res <- fisher.test(neg.a, neg.b, alternative='two.sided')
        neg.pval <- neg.res$p.value
        neg.est <- neg.res$estimate
        neg.ci <- neg.res$conf.int
        neg.ci[2] <- pmin(neg.ci[2], 200)
        neg.n.ab <- sum(neg.a == TRUE & neg.b == TRUE)
        out.df$neg_pval <- neg.pval
        out.df$neg_est <- neg.est
        out.df$neg_lo <- neg.ci[1]
        out.df$neg_hi <- neg.ci[2]
        out.df$neg_n_ab <- neg.n.ab
        out.df$neg_n_a <- neg.n.a
        out.df$neg_n_b <- neg.n.b
      }

      
      pos.n.a <- sum(pos.a == TRUE)
      pos.n.b <- sum(pos.b == TRUE)
      if (pos.n.a > 0 && pos.n.b > 0) {
        pos.res <- fisher.test(pos.a, pos.b, alternative='two.sided')
        pos.pval <- pos.res$p.value
        pos.est <- pos.res$estimate
        pos.ci <- pos.res$conf.int
        pos.ci[2] <- pmin(pos.ci[2], 200)
        pos.n.ab <- sum(pos.a == TRUE & pos.b == TRUE)
        out.df$pos_pval <- pos.pval
        out.df$pos_est <- pos.est
        out.df$pos_lo <- pos.ci[1]
        out.df$pos_hi <- pos.ci[2]
        out.df$pos_n_ab <- pos.n.ab
        out.df$pos_n_a <- pos.n.a
        out.df$pos_n_b <- pos.n.b
      }

      if (!test) {
        write.or.update(out.df, 'parallel_sites', con, 'label')
      } else {
        write.or.update(out.df, 'parallel_sites', con, 'label')
        print(out.df)
      }
    }
  }
  disconnect(con)

}


plot.pval.example <- function(pset=1, test=T) {
  sites <- get.pset.sites(pset, filter='stringent', test=test)
  sites <- subset(sites, select=c('omega', 'pval', 'pos.pval'))

  frmt <- function(x, ...) {
    sprintf("%.1e", x)
  }

  n.cols <- 4
  bw <- 0.025

  out.f <- scratch.f(sprintf("pval_example_%d.pdf", pset))
  pdf(file=out.f, width=3 * n.cols, height=2.5)
  vplayout(n.cols, 1)

#  p <- ggplot(sites, aes(x=pval, y=..count..))
#  p <- p + geom_histogram(binwidth=bw)
#  p <- p + scale_x_continuous("Two-tailed")
#  p <- p + scale_y_continuous(formatter=frmt)
#  p <- generic.opts(p)
#  p <- p + opts(
#    axis.text.y = theme_blank(),
#    axis.text.x = theme_blank(),
#    axis.ticks = theme_blank(),
#    axis.title.y = theme_blank(),
#    axis.title.x = theme_blank()  
#  )
#  print.ggplot(p, vp=subplot(1, 1))

  sub.neg <- subset(sites, omega < 1)
  p <- ggplot(sub.neg, aes(x=pval, y=..count..))
  p <- p + geom_histogram(binwidth=bw)
  p <- p + scale_x_continuous("Two-tailed (w < 1)")
  p <- p + scale_y_continuous(formatter=frmt)
  p <- generic.opts(p)
  p <- p + opts(
    axis.text.y = theme_blank(),
    axis.text.x = theme_blank(),
    axis.ticks = theme_blank(),
    axis.title.y = theme_blank(),
    axis.title.x = theme_blank()  
  )
  print.ggplot(p, vp=subplot(1, 1))

  y.sq <- seq(from=0, to=2e4, by=.5e4)

  sub.pos <- subset(sites, omega > 1)
  p <- ggplot(sub.pos, aes(x=pval, y=..count..))
  p <- p + geom_histogram(binwidth=bw)
  p <- p + scale_x_continuous("Two-tailed (w > 1)")
  p <- p + scale_y_continuous(formatter=frmt, breaks=y.sq)
  p <- p + coord_cartesian(ylim=c(0, 2e4))
  p <- generic.opts(p)
  p <- p + opts(
    axis.text.y = theme_blank(),
    axis.text.x = theme_blank(),
    axis.ticks = theme_blank(),
    axis.title.y = theme_blank(),
    axis.title.x = theme_blank()  
  )
  print.ggplot(p, vp=subplot(2:3, 1))

  y.sq <- seq(from=0, to=4e4, by=1e4)

  p <- ggplot(sites, aes(x=pos.pval, y=..count..))
  p <- p + geom_histogram(binwidth=bw)
  p <- p + scale_x_continuous("One-tailed")
  p <- p + scale_y_continuous(formatter=frmt, breaks=y.sq)
  p <- p + coord_cartesian(ylim=c(0, 4e4))
  p <- generic.opts(p)
  p <- p + opts(
    axis.text.y = theme_blank(),
    axis.text.x = theme_blank(),
    axis.ticks = theme_blank(),
    axis.title.y = theme_blank(),
    axis.title.x = theme_blank()  
  )
  print.ggplot(p, vp=subplot(4, 1))

  dev.off()
}

write.fits.tables <- function() {
  write.fits.table('ci')
  write.fits.table('omega')
}

write.fits.table <- function(use_t='ci') {
  # One row per pset, showing mean AIC / mean / F > 1 for each model fit
    con <- connect(db())
    df <- dbGetQuery(con, 'select * from fitdistr')
    dbDisconnect(con)
    #load(scratch.f("fitdistr.Rdata"))

    df.sub <- subset(df, filter == 'stringent')

    xt.df <- ddply(df.sub, .(pset, use_type), function(x) {
      cur.df <- data.frame(
        pset = x[1, 'pset'],
        filter = x[1, 'filter'],
        use_type = x[1, 'use_type']
      )
      for (distr_type in c('lnorm', 'gamma', 'exp', 'beta', 'weibull')) {
        distr.row <- subset(x, dist == distr_type)
        if (nrow(distr.row) > 0) {
          distr.df <- data.frame(
            mean = median(distr.row$mean),
            f_above_1 = median(distr.row$f_above_1) * 100
          )
          colnames(distr.df) <- paste(distr_type, colnames(distr.df), sep='_')
          cur.df <- cbind(cur.df, distr.df)
        }
      }
      cur.df
    })

    xt.df <- cbind(data.frame(
      flt.fact=filter.to.alias(xt.df$filter, factors=T),
      use.type.fact=use.type.to.alias(xt.df$use_type, factors=T),
      pset.fact=pset.to.alias(xt.df$pset, factors=T)
      ), xt.df)

    xt.df <- xt.df[order(xt.df$use.type.fact, xt.df$pset.fact),]
   
    xt.df[duplicated(xt.df$use.type.fact), 'use.type.fact'] <- ''

    rcs <- c('pset', 'filter', 'use_type')

    df1 <- subset(xt.df, use_type == 'omega')
    df2 <- subset(xt.df, use_type == 'ci')
    df1[duplicated(df1$flt.fact), 'flt.fact'] <- ''
    df2[duplicated(df2$flt.fact), 'flt.fact'] <- ''

    xt1 <- xtable(remove.cols(df1, rcs))
    xt2 <- xtable(remove.cols(df2, rcs))

    clr.cols <- colnames(xt1)
    clr.cols <- setdiff(clr.cols, c('pset.fact', 'flt.fact', 'use.type.fact'))

    xt1 <- color.columns(xt1, clr.cols, log=T)
    xt2 <- color.columns(xt2, clr.cols, log=T)

    ff <- scratch.f("fitdistr_fits_all.txt")
    print.latex(xt1, ff)
    cat("\\midrule", file=ff, append=T)
    print.latex(xt2, ff, append=T)

    # Now sort by the best-fit model type for each dataset (only using CIs) and write a table
    # with the AIC and best fit parameters
    df.sub <- subset(df, use_type == use_t)
    
    df.sub$dist <- dist.to.factor(df.sub$dist)
    mean.df <- ddply(df.sub, .(pset, dist), function(x) {
      data.frame(
        aic = median(x$aic),
        param_1 = median(x$est_1),
        param_2 = median(x$est_2)
      )
    })

    mean.df <- ddply(mean.df, .(pset), function(x) {
      min.aic <- min(x$aic)
      max.aic <- max(x$aic)
      x <- x[order(x$aic), ]
      x$aic_diff <- c(0,diff(x$aic))
      x
    })

    mean.df <- mean.df[with(mean.df, order(pset, aic)),]
    mean.df[ (1:nrow(mean.df)) %% 5 != 1, 'pset'] <- ''
    mean.df$pset <- pset.to.alias(mean.df$pset)
    mean.df$pset <- ifelse(is.na(mean.df$pset), '', mean.df$pset)
    mean.df[mean.df$dist == 'Exponential', 'param_2'] <- NA
    mean.df <- subset(mean.df, select=c('pset', 'dist', 'aic', 'aic_diff', 'param_1', 'param_2'))

    #print(mean.df)
    xt <- xtable(mean.df)
    xt <- color.columns(xt, c('aic_diff'))

    ff <- scratch.f(sprintf("fitdistr_params_%s.txt", use_t))
    print.latex(xt, file=ff)

    # Finally, plot a figure for some species groups showing the bootstrap distributions of mean omega and % > 1.
    con <- connect(db())
    df <- dbGetQuery(con, 'select * from fitdistr')
    dbDisconnect(con)

    print("Plotting...")

    df$dist.fact <- dist.to.factor(df$dist)
    df$filter.fact <- filter.to.alias(df$filter, factors=T)

    df.sub <- subset(df, use_type == use_t & filter == 'stringent')

    df.sub$pset.fact <- pset.to.alias(df.sub$pset, factors=T)
    df.sub$pset.filter <- paste(" ", df.sub$pset.fact, sep=' ')

    df.sub <- df.sub[order(df.sub$pset.fact, df.sub$filter.fact), ]

    df.sub$pset.filter <- factor(df.sub$pset.filter, levels=unique(df.sub$pset.filter), labels=unique(df.sub$pset.filter))

    # For each parameter set, find the mean-across-genes dN/dS and plot that too.
    # [ TODO ]

    p <- ggplot(df.sub, aes(x=mean, fill=dist.fact))
    p <- p + theme_bw()
    p <- p + geom_histogram(binwidth=0.002)
    p <- p + scale_fill_discrete("Distribution")
    p <- p + scale_x_continuous("Mean Omega", limits=c(0, 0.5))
    p <- p + scale_y_continuous("Filter", breaks=c(0))
    p <- p + facet_grid(pset.filter ~ ., scales="free")
    p <- p + opts(
      axis.ticks.y = theme_blank(),
      axis.text.y = theme_blank(),
      axis.text.x = theme_text(angle=90, hjust=1),
      strip.text.y = theme_text(angle=0, hjust=0),
      strip.background = theme_blank()
    )
    
    ff <- scratch.f(sprintf("fitdistr_means_%s.pdf", use_t))
    pdf(file=ff, width=8, height=8)
    print.ggplot(p)
    dev.off()

    df.sub <- subset(df.sub, dist != 'beta')

    p <- ggplot(df.sub, aes(x=f_above_1 * 100, fill=dist))
    p <- p + theme_bw()
    p <- p + geom_histogram(binwidth=0.05)
    p <- p + scale_fill_discrete("Distribution")
    p <- p + scale_x_continuous("% Omega > 1", limits=c(0 * 100, 0.07 * 100))
    p <- p + scale_y_continuous("Filter", breaks=c(0))
    p <- p + facet_grid(pset.filter ~ ., scales="free")
    p <- p + opts(
      axis.ticks.y = theme_blank(),
      axis.text.y = theme_blank(),
      axis.text.x = theme_text(angle=90, hjust=1),
      strip.text.y = theme_text(angle=0, hjust=0),
      strip.background = theme_blank()
    )

    ff <- scratch.f(sprintf("fitdistr_above_one_%s.pdf", use_t))
    pdf(file=ff, width=8, height=8)
    print.ggplot(p)
    dev.off()
}

get.pfam <- function() {
  out.f <- scratch.f("pfam.Rdata")
  if (!file.exists(out.f)) {
    con <- connect(db())
    cmd <- "select pfamA_acc pfam_id, pfamA_id pfam_name, model_length pfam_length, type pfam_type,  description from pfamA;"
    pfam <- dbGetQuery(con, cmd)
    disconnect(con)  
    save(pfam, file=out.f)
  }
  load(out.f)
  pfam
}

process.domains <- function(pset, fltr='default', subset.index=NULL, n.indices=0, test=F) {
  # Get the sites corresponding to this pset.
  print("Getting sites...")
  sites <- get.pset.sites(pset, filter=fltr, test=test)
  all.pvals <- sites$pos.pval

  sites <- subset(sites, !is.na(pfam_domain))

  if (!is.null(subset.index)) {
    all.pfam <- sort(unique(sites$pfam_domain))
    print(sprintf("%d total Pfam IDs", length(all.pfam)))
    pfam.per.index <- floor(length(all.pfam) / n.indices)

    cur.lo <- (subset.index-1) * pfam.per.index + 1
    cur.hi <- cur.lo + (pfam.per.index - 1)
    if (subset.index == n.indices) {
      cur.hi <- length(all.pfam)
    }
    print(paste(cur.lo, cur.hi))

    cur.pfam <- all.pfam[cur.lo:cur.hi]
    sites <- subset(sites, pfam_domain %in% cur.pfam)
    rm(all.pfam)
    rm(cur.pfam)
  }

  # Extract the parameter-set specific columns from the genes df
  genes <- get.genes()
  pset.char <- pset.to.short(pset)
  bl.s <- paste(pset.char, '_slr_total_length', sep='')
  sites.s <- paste(pset.char, '_slr_sites', sep='')
  dnds.s <- paste(pset.char, '_slr_dnds', sep='')
  mpl.s <- paste(pset.char, '_slr_mean_path', sep='')
  leaves.s <- paste(pset.char, '_leaf_count', sep='')
  gene.cols <- subset(genes, select=c(
    'data_id', 'aln_length', 'chr_end', 'chr_start', 'chr_name', 'chr_strand',
    'data_prefix', 'dup_species_count', 'dup_species_list', 'gc_3', 'gc_cds', 'gc_genomic',
    'gene_name', 'job_id', 'leaf_count', 'masked_ids', 'masked_nucs', 'paml_dnds', 'paml_mean_path',
    'paml_total_length', 'ref_gene_description', 'ref_gene_id', 'ref_protein_id', 'ref_taxon_id',
    'skipped_clade_count', 'skipped_clades', 'tree_mean_path', 'tree_total_length')
  )
  gene.cols$slr_bl <- genes[, bl.s]
  gene.cols$slr_mpl <- genes[, mpl.s]
  gene.cols$slr_sites <- genes[, sites.s]
  gene.cols$slr_dnds <- genes[, dnds.s]
  genes <- gene.cols

  pfam <- get.pfam()
  sites <- subset(sites, as.character(pfam_domain) %in% pfam$pfam_id)
  sites$pfam_domain <- as.character(sites$pfam_domain)

  redo.specific.domains <- T
  if (redo.specific.domains) {
    specific.domains <- c('PF00095')
    sites <- subset(sites, pfam_domain %in% specific.domains)
    if (nrow(sites) == 0) {
      print("No sites in specific domain! Done...")
      return()
    }
  }

  # ddply each gene, extract the pset SLR values and analyze the sites.
  d_ply(sites, .(pfam_domain), function(x) {
    cur.pfam <- subset(pfam, pfam_id == x[1, 'pfam_domain'])

    if (nrow(cur.pfam) == 0) {
      print(sprintf("Could not find pfam for ID %s", x[1, 'pfam_domain']))
      return()
    }

    summary.df <- summarize.sites(x, filter=fltr)

    # Use the minimum hochberg-adjusted p-value.
    hoch.p <- min(p.adjust(x$pos.pval, method='hochberg'))

    # Get empirical p-values.
    emp.005 <- 1
    emp.01 <- 1
    emp.05 <- 1
    emp.10 <- 1
    get.empirical.p <- TRUE
    n <- nrow(x)
    if (get.empirical.p) {
      print(sprintf("Empirical pvals for %d sites ...", n))
      emp.005 <- empirical.p(0.005, n, nrow(subset(x, pos.pval < 0.01)), 
        pset=pset, filter=fltr, emp.pvals=all.pvals)
      emp.01 <- empirical.p(0.01, n, nrow(subset(x, pos.pval < 0.01)), 
        pset=pset, filter=fltr, emp.pvals=all.pvals)
      emp.05 <- empirical.p(0.05, n, nrow(subset(x, pos.pval < 0.05)), 
        pset=pset, filter=fltr, emp.pvals=all.pvals)
      emp.10 <- empirical.p(0.10, n, nrow(subset(x, pos.pval < 0.10)), 
        pset=pset, filter=fltr, emp.pvals=all.pvals)
    }

    all.ids <- unique(x$data_id)
    pos.ids <- unique(subset(x, pos.pval < 0.05)$data_id)
    top.ids <- names(head(sort(table(x$data_id), decreasing=T), n=5))

    cur.genes <- subset(genes, data_id %in% all.ids)
    top.genes <- subset(cur.genes, data_id %in% top.ids)
    pos.genes <- subset(cur.genes, data_id %in% pos.ids)
    pos.genes <- head(pos.genes, n=20)

    n.genes <- nrow(cur.genes)
    top.gene.names <- paste(top.genes$gene_name, collapse=' ')
    all.gene.names <- paste(cur.genes$gene_name, collapse=' ')
    pos.gene.names <- paste(pos.genes$gene_name, collapse=' ')

    mean.dnds <- mean(cur.genes$slr_dnds)
    mean.sites.per.gene <- mean(table(x$data_id))

    cur.df <- cbind(summary.df, data.frame(
      subset.index = ifelse(is.null(subset.index), -1, subset.index),
      pfam_domain = as.character(x[1, 'pfam_domain']),
      pfam_name = cur.pfam$pfam_name,
      pfam_descr = cur.pfam$description,
      pfam_length = cur.pfam$pfam_length,
      pfam_type = cur.pfam$pfam_type,

      top.gene.names = top.gene.names,
      pos.gene.names = pos.gene.names,
      all.gene.names = all.gene.names,
      mean.dnds = mean.dnds,
      mean.sites.per.gene = mean.sites.per.gene,
      
      hoch.p = hoch.p,
      emp.005 = emp.005,
      emp.01 = emp.01,
      emp.05 = emp.05,
      emp.10 = emp.10
    ))

    cur.df$label <- paste(cur.df$filter, cur.df$pset, cur.df$pfam_domain, collapse=' ')
    print(cur.df)

    print("Storing...")
    if (TRUE) {
      con <- connect(db())
      cur.df$pfam_descr <- gsub("'", '', cur.df$pfam_descr)
      cur.df$pfam_descr <- gsub('"', '', cur.df$pfam_descr)
      cur.df$pfam_descr <- mysqlEscapeStrings(con, cur.df$pfam_descr)
      cur.df$pfam_name <- mysqlEscapeStrings(con, cur.df$pfam_name)
      write.or.update(cur.df, 'domain_sites', con, 'label')
      disconnect(con)
    } else {
      print(cur.df)
    }
  })  

}

process.genes <- function(genes, pset, filter='default', subset.index=NULL, n.indices=0, test=F) {
  # Get the sites corresponding to this pset.
  print("Getting sites...")
  sites <- get.pset.sites(pset, filter=filter, test=test)
  all.pvals <- sites$pos.pval

  cum.z <- function(x) {
    ecdf.f <- ecdf(x)
    ecdf.f(x)
  }

  # Extract the parameter-set specific columns from the genes df
  pset.char <- pset.to.short(pset)
  bl.s <- paste(pset.char, '_slr_total_length', sep='')
  sites.s <- paste(pset.char, '_slr_sites', sep='')
  dnds.s <- paste(pset.char, '_slr_dnds', sep='')
  mpl.s <- paste(pset.char, '_slr_mean_path', sep='')
  leaves.s <- paste(pset.char, '_leaf_count', sep='')

  # Calculate quantiles and z-scores for dnds and branch length values.
  dnds.q <- cum.z(genes[, dnds.s])
  bl.q <- cum.z(genes[, bl.s])
  # Try a log-transformed dN/dS z-score
  log.dnds <- log(pmax(genes[, dnds.s], 0.001))
  log.mean <- mean(log.dnds, na.rm=T)
  log.sd <- sd(log.dnds, na.rm=T)
  dnds.z <- (log.dnds - log.mean) / log.sd

  log.bl <- log(pmax(genes[, bl.s], 0.001))
  log.mean <- mean(log.bl, na.rm=T)
  log.sd <- sd(log.bl, na.rm=T)
  bl.z <- (log.bl - log.mean) / log.sd

  gene.cols <- subset(genes, select=c(
    'data_id', 'aln_length', 'chr_end', 'chr_start', 'chr_name', 'chr_strand',
    'data_prefix', 'dup_species_count', 'dup_species_list', 'gc_3', 'gc_cds', 'gc_genomic',
    'gene_name', 'job_id', 'leaf_count', 'masked_ids', 'masked_nucs', 'paml_dnds', 'paml_mean_path',
    'paml_total_length', 'ref_gene_description', 'ref_gene_id', 'ref_protein_id', 'ref_taxon_id',
    'skipped_clade_count', 'skipped_clades', 'tree_mean_path', 'tree_total_length')
  )
  gene.cols$slr_bl <- genes[, bl.s]
  gene.cols$slr_mpl <- genes[, mpl.s]
  gene.cols$slr_sites <- genes[, sites.s]
  gene.cols$slr_dnds <- genes[, dnds.s]
  gene.cols$slr_dnds_q <- dnds.q
  gene.cols$slr_bl_q <- bl.q
  gene.cols$slr_dnds_z <- dnds.z
  gene.cols$slr_bl_z <- bl.z
  genes <- gene.cols

  genes$parameter_set_id <- pset
  genes$pset_char <- pset.char

  # Take a subset of data_ids to process gene-wise
  randomly.sample <- FALSE
  if (!is.null(subset.index) && !randomly.sample) {
    all.ids <- sort(unique(sites$data_id))
    print(sprintf("%d total genes", length(all.ids)))
    genes.per.index <- floor(length(all.ids) / n.indices)

    cur.lo <- (subset.index-1) * genes.per.index + 1
    cur.hi <- cur.lo + (genes.per.index - 1)
    if (subset.index == n.indices) {
      cur.hi <- length(all.ids)
    }
    print(paste(cur.lo, cur.hi))
    cur.ids <- all.ids[cur.lo:cur.hi]
    sites <- subset(sites, data_id %in% cur.ids)
    rm(all.ids)
    rm(cur.ids)
  } else {
    # Shuffle the order of the data_ids and take a chunk of 'em.
    all.ids <- sort(unique(sites$data_id))
    all.ids <- sample(all.ids,length(all.ids))
    keep.ids <- all.ids[1:floor(length(all.ids)/5)]
    sites <- subset(sites, data_id %in% keep.ids)
  }

  print(sprintf("%d genes to process", length(unique(sites$data_id))))

  existing.data.ids <- c()
  if (!test) {
#    con <- connect(db())
#    df <- data.frame(data_id='')
#    if (dbExistsTable(con, 'genes_sites')) {
#      df <- dbGetQuery(con, 
#        sprintf("select data_id,gene_name from genes_sites where filter='%s' and pset=%s",
#          filter, pset)
#      )
#    }
#    disconnect(con)
#    existing.data.ids <- df$data_id
  } else {
    existing.data.ids <- c()
  }

  # ddply each gene, extract the pset SLR values and analyze the sites.
  d_ply(sites, .(data_id), function(x) {
    cur.gene <- subset(genes, data_id == x[1, 'data_id'])
    if (nrow(cur.gene) == 0) {
      print(paste("Gene not found for data_id", x[1, 'data_id']))
      return()
    }
    cur.gene$filter <- filter

    already.exists <- cur.gene$data_id %in% existing.data.ids
    if (!already.exists) {
      dt <- system.time({
        sites.cols <- process.gene.sites(cur.gene, x, all.pvals)
      })

      print("Adding a few extra bits...")
      cur.df <- cbind(cur.gene, sites.cols)
      cur.df$calc.time <- dt[3]

      cur.df$filter <- filter
      cur.df$label <- paste(cur.df$filter, cur.df$parameter_set_id, cur.df$data_id, collapse=' ')
      cur.df$pset <- cur.df$parameter_set_id  
      cur.df$subset.index <- ifelse(is.null(subset.index), -1, subset.index)

      print("Storing...")
      
      if (!test) {
        con <- connect(db())
        write.or.update(cur.df, 'genes_sites', con, 'label')
        disconnect(con)
      } else {
        print(cur.df)
      }
    } else {
      print(sprintf("Gene %s already exists in table!", cur.gene$gene_name))
    }
  })

}

# Given a row corresponding to a gene, summarize the sitewise data w.r.t. pos and neg selection.
process.gene.sites <- function(gene, sites, all.pvals) {
  require(GenomicRanges)
  print(sprintf("%s - %d sites to process...", gene$gene_name, nrow(sites)))
  
  if (is.ebi()) {
    source("~/lib/greg-ensembl/projects/2xmammals/Tpmw.r")
  } else {
    source("~/src/greg-ensembl/projects/2xmammals/Tpmw.r")
  }

  # Get GC and recombination rate at various resolutions.
  chr_name <- gene$chr_name
  chr_start <- gene$chr_start 
  chr_end <- gene$chr_end
  recombM_10k <- NA_real_
  recombM_100k <- NA_real_
  recombM_1mb <- NA_real_
  recombF_10k <- NA_real_
  recombF_100k <- NA_real_
  recombF_1mb <- NA_real_
  gc_10k <- NA_real_
  gc_100k <- NA_real_
  gc_1mb <- NA_real_
  if (!is.na(chr_start) && length(grep("ENSP0.*", gene$ref_protein_id)) > 0) {
    print("Recomb / GC calc...")
    cur.range <- GRanges(
      seqnames = chr_name,
      ranges = IRanges(chr_start, chr_end),
      strand = '*'
    )
    for (width in c(1e4, 1e5, 1e6)) {
      cache.s <- sprintf("recomb.ranges.%d", width)
      if (!exists(cache.s, envir=.GlobalEnv)) {
        recomb.ranges <- get.recomb.ranges(width=width)
        assign(cache.s, recomb.ranges, envir=.GlobalEnv)
      }
      recomb.ranges <- get(cache.s)
      recomb.sub <- subsetByOverlaps(recomb.ranges, cur.range)
      
      cache.s <- sprintf("gc.ranges.%d", width)
      if (!exists(cache.s, envir=.GlobalEnv)) {
        gc.ranges <- get.gc.ranges(width=width)
        assign(cache.s, gc.ranges, envir=.GlobalEnv)
      }
      gc.ranges <- get(cache.s)
      gc.sub <- subsetByOverlaps(gc.ranges, cur.range)

      mean.m <- NA_real_
      mean.f <- NA_real_
      mean.gc <- NA_real_
      elmeta <- elementMetadata(recomb.sub)
      if (length(recomb.sub) > 0) {
        print(elementMetadata(recomb.sub)$recombM)
        mean.m <- mean(elementMetadata(recomb.sub)$recombM)
        mean.f <- mean(elementMetadata(recomb.sub)$recombF)
      }
      if (length(gc.sub) > 0) {
        mean.gc <- mean(elementMetadata(gc.sub)$gc)
      }
      if (width == 1e4) {
        recombM_10k <- mean.m
        recombF_10k <- mean.f
        gc_10k <- mean.gc
      } else if (width == 1e5) {
        recombM_100k <- mean.m
        recombF_100k <- mean.f
        gc_100k <- mean.gc
      } else if (width == 1e6) {
        recombM_1mb <- mean.m
        recombF_1mb <- mean.f
        gc_1mb <- mean.gc
      }
    }
  }

  mean.omega.geom <- exp(mean(log(pmax(sites$omega, 0.01))))

  mantel.cor <- 0
  mantel.p <- 1
  moran.dir <- 0
  moran.p <- 1
  do.autocorr.tests <- F
  if (do.autocorr.tests) {
    print("Autocorrelation tests...")
    # Get some estimate of the lrt_stat autocorrelation using a Mantel test
    #print("  mantel test")
    library(ade4)
    aln.dists <- dist(sites$aln_position)
    lrt.dists <- dist(sites$lrt_stat)
    #mantel.res <- mantel.test(aln.dists, lrt.dists, nperm=100)
    #mantel.res <- mantel.rtest(aln.dists, lrt.dists, nrepet = 999)
    #alt.mantel <- mantel(lrt.dists ~ aln.dists, nperm=1000)
    #print(str(alt.mantel))
    # Use the fast mantel test implemented in C.
    if (nrow(sites) > 10) {
      mantel.res <- mantel.randtest(aln.dists, lrt.dists, nrepet = 500)
      mantel.cor <- mantel.res$obs
      mantel.p <- mantel.res$pvalue
    }

    # Also calculate Moran's I
    #print("  moran's I")
    if (nrow(sites) > 10) {
      aln.dists <- as.matrix(dist(sites$aln_position))
      aln.dists.inv <- 1/aln.dists
      diag(aln.dists.inv) <- 0
      moran.res <- Moran.I(sites$lrt_stat, aln.dists.inv)
      moran.dir <- moran.res$observed - moran.res$expected
      moran.p <- moran.res$p.value
    }
  }

  # Use the minimum hochberg-adjusted p-value.
  hoch.p <- min(p.adjust(sites$pos.pval, method='hochberg'))

  # Combine p-values using Fisher's method.
  print("Fisher calc...")
  fis.stat <- 2 * sum(-log(sites$pos.pval))
  fis.n <- 2 * nrow(sites)
  fis.p <- pchisq(fis.stat, df=fis.n, lower=F)

  # Use the weighted TPM method from
  # Zaykin et al. 2002
  print("TPM calc...")
  weights <- sites$ncod
  pvals <- sites$pos.pval
  loops <- 5000
  tpm.05 <- Tpmw(pvals, weights, 0.05, loops=loops)
  tpm.10 <- Tpmw(pvals, weights, 0.1, loops=loops)
  tpm.20 <- Tpmw(pvals, weights, 0.2, loops=loops)
  tpm.50 <- Tpmw(pvals, weights, 0.5, loops=loops)

  # Get an empirical p-value.
  emp.005 <- 1
  emp.01 <- 1
  emp.05 <- 1
  emp.10 <- 1
  get.empirical.p <- TRUE
  if (get.empirical.p) {
    print("Empirical pvals...")
    pset <- gene$parameter_set_id
    filter <- gene$filter
    emp.005 <- empirical.p(0.005, nrow(sites), nrow(subset(sites, pos.pval < 0.01)), 
      pset=pset, filter=filter)
    emp.01 <- empirical.p(0.01, nrow(sites), nrow(subset(sites, pos.pval < 0.01)), 
      pset=pset, filter=filter)
    emp.05 <- empirical.p(0.05, nrow(sites), nrow(subset(sites, pos.pval < 0.05)), 
      pset=pset, filter=filter)
    emp.10 <- empirical.p(0.10, nrow(sites), nrow(subset(sites, pos.pval < 0.10)), 
      pset=pset, filter=filter)
  }
  
  # Fit the distribution of sites.
  fit.distributions <- FALSE
  if (fit.distributions) {
    print("Fitdistr calc...")
    #print("  fit distr")
    #lnorm.df <- fit.sites(sites, distr='lnorm', use='ci', i=0, write.to.table=F, boot.sample=F)
    #gamma.df <- fit.sites(sites, distr='gamma', use='ci', i=0, write.to.table=F, boot.sample=F)
    #exp.df <- fit.sites(sites, distr='exp', use='ci', i=0, write.to.table=F, boot.sample=F)
    #l.aic <- lnorm.df$aic
    #l.mean <- lnorm.df$mean
    #l.abv <- lnorm.df$f_above_1
    #g.aic <- gamma.df$aic
    #g.mean <- gamma.df$mean
    #g.abv <- gamma.df$f_above_1
    #e.aic <- exp.df$aic
    #e.mean <- exp.df$mean
    #e.abv <- exp.df$f_above_1
  }

  print("Summarizing sites...")
  summary.df <- summarize.sites(sites)

  print("Cbinding...")
  n <- nrow(sites)
  out.df <- cbind(summary.df, data.frame(
    f_sites = nrow(sites) / gene$aln_length,
    mean_ncod = mean(sites$ncod),

#    fit_l_aic = l.aic,
#    fit_l_mean = l.mean,
#    fit_l_abv = l.abv,
#    fit_g_aic = g.aic,
#    fit_g_mean = g.mean,
#    fit_g_abv = g.abv,
#    fit_e_aic = e.aic,
#    fit_e_mean = e.mean,
#    fit_e_abv = e.abv,

    recombM_10k = recombM_10k,
    recombM_100k = recombM_100k,
    recombM_1mb = recombM_1mb,
    recombF_10k = recombF_10k,
    recombF_100k = recombF_100k,
    recombF_1mb = recombF_1mb,
    gc_10k = gc_10k,
    gc_100k = gc_100k,
    gc_1mb = gc_1mb,

    mean_omega_geom = mean.omega.geom,

    hoch_p = hoch.p,
    fis_p = fis.p,
    tpm_05 = tpm.05,
    tpm_10 = tpm.10,
    tpm_20 = tpm.20,
    tpm_50 = tpm.50,
    emp_005 = emp.005,
    emp_01 = emp.01,
    emp_05 = emp.05,
    emp_10 = emp.10,

    mantel_cor = mantel.cor,
    mantel_p = mantel.p,
    moran_dir = moran.dir,
    moran_p = moran.p
  ))
  out.df
}


test.empirical.p <- function() {
  print("Getting sites...")
  sites <- get.pset.sites(1, 'default', test=T)
  print("Sampling...")
  pval <- empirical.p(sites$pos.pval, 0.05, 1000, 15)
  print(pval)
}

bsub.empirical.tables <- function() {
  for (pset in c(1:10)) {
    for (filter in c('default', 'stringent', 'pfam')) {
      bsub.function('empirical_counts', extra.args=paste(pset, filter), mem=12)
    }
  }
}

calc.empirical.counts <- function(pset, filter, test=F) {
  file.s <- scratch.f(sprintf("empirical_counts_%d_%s.Rdata", pset, filter))

  if (file.exists(file.s)) {
    print("Empirical counts file already exists -- not re-calculating!")
    return()
  }

  lengths <- c(30, 50, 70, 90)
  lengths <- c(lengths, seq(from=100, to=1000, by=50))
  lengths <- c(lengths, seq(from=1200, to=3000, by=200))
  length <- c(lengths, 5000)

  print("Getting sites...")
  counts <- list()
  sites <- get.pset.sites(pset=pset, filter=filter, test=test)
  sites <- sites$pos.pval
  
  R <- 100000
  
  for (l in lengths) {
    print(paste(l, "..."))
    n.samples <- l * R

    #print("  sampling")
    big.sample <- sample(sites, n.samples, replace=T)
    #print("  matrix")
    big.mat <- matrix(big.sample, nrow=R, ncol=l, byrow=T)
    #print("  row sums")

    counts.005 <- rowSums(big.mat < 0.005)
    counts.01 <- rowSums(big.mat < 0.01)
    counts.05 <- rowSums(big.mat < 0.05)
    counts.10 <- rowSums(big.mat < 0.10)

    counts[[as.character(l)]] <- list(
      'n' = R,
      '005' = table(counts.005),
      '01' = table(counts.01),
      '05' = table(counts.05),
      '10' = table(counts.10)
    )
  }

  save(counts, file=file.s)
}

empirical.p <- function(pval.thresh, n.sites.in.gene, n.pos, pset=1, filter='default', 
  emp.pvals=NULL, use.tables=T
) {
  # Count the # of positive sites at X threshold from R replicate
  # samples of the empirical distribution.
  print(sprintf("Empirical p: %d sites, %.3f pval, %d positive, %d pset",
    n.sites.in.gene, pval.thresh, n.pos, pset))

  if (is.null(emp.pvals) || (use.tables && n.sites.in.gene < 5000) ) {
    #print("Using pre-calculated table for empirical p-value!")
    # Use the pre-calculated stored counts.
    file.s <- scratch.f(sprintf("empirical_counts_%d_%s.Rdata", pset, filter))
    if (!file.exists(file.s)) {
      stop("File doesn't exist for pre-calculated counts!")
    }  
    load(file.s)

    # Count tables are keyed by length.
    lengths <- as.integer(names(counts))
    lengths <- sort(lengths)

    max.below.i <- max(which(lengths < n.sites.in.gene))
    # Use empirical counts gathered from the NEXT highest length, so we're conservative.
    if (max.below.i == -Inf) {
      use.i <- 1
    } else if (max.below.i == length(lengths)) {
      use.i <- max.below.i
    } else {
      use.i <- max.below.i + 1
    }
    
    use.length <- lengths[use.i]

    #print(sprintf("Use length: %d", use.length))
    cur.counts <- counts[[as.character(use.length)]]

    pt <- pval.thresh
    if (pt == 0.005) {
      tbl <- cur.counts[['005']]
    } else if (pt == 0.01) {
      tbl <- cur.counts[['01']]
    } else if (pt == 0.05) {
      tbl <- cur.counts[['05']]
    } else if (pt == 0.1) {
      tbl <- cur.counts[['10']]
    }
    n <- cur.counts[['n']]

  } else {

    R <- 100000
    max.smpl <- 5e7
    if (n.sites.in.gene * R > max.smpl) {
      print("Many sites -- re-adjusting R to smaller value")
      R <- floor(max.smpl / n.sites.in.gene)
      print(sprintf("New R: %d", R))
    }

    n.samples <- n.sites.in.gene * R
    print("  sampling")
    print(head(emp.pvals))
    big.sample <- sample(emp.pvals, n.samples, replace=T)
    print("  matrix")
    big.mat <- matrix(big.sample, nrow=R, ncol=n.sites.in.gene, byrow=T)
    rm(big.sample)
    gc()
    print("  row sums")

    counts <- rowSums(big.mat < pval.thresh)
    tbl <- table(counts)
    n <- R

    use.length <- n.sites.in.gene
  } 

  # The table of counts may have missing entries -- Put zeroes in empty cells.
  tbl2 <- rep(0, times=n.sites.in.gene+1)
  names(tbl2) <- as.character(0:n.sites.in.gene)
  tbl2[names(tbl)] <- as.numeric(tbl)

  tbl <- tbl2
  tbl <- tbl[order(as.integer(names(tbl)), decreasing=TRUE)]
  tbl <- cumsum(tbl)

  # OK - now the counts are sorted in order from most extreme to least extreme,
  # with a cumulative sum going along. This means that the cumulative sum at zero
  # should be equal to N.
  stopifnot(tbl[length(tbl)] == n)

  tbl.names <- names(tbl)
  tbl.counts <- as.integer(tbl.names)
  max.index.above <- max(which(tbl.counts >= n.pos))
  r <- tbl[max.index.above]
  emp.p <- (r+1)/(n+1)

  print(sprintf("t:%.2f l:%d usel:%d npos: %d r: %d n: %d p: %.3f", pval.thresh, n.sites.in.gene, use.length, n.pos, r, n, emp.p))
  return(as.numeric(emp.p))
}


w.to.s <- function(ws) {
  # Go from dnds to s
  dnds.fn <- function(x) {
    rt <- uniroot(function(y) y / (1 - exp(-y)) - x, lower=-1e50, upper=1e50)
    rt$root
  }

  dnds.x <- seq(from=0, to=5, length.out=101)
  dnds.x <- 1.1^(-100:10)
  s.vals <- c()
  for (i in 2:length(dnds.x)) {
    mid.val <- (dnds.x[i-1] + dnds.x[i]) / 2
    s.vals <- c(s.vals, dnds.fn(mid.val))
  }

  w.f <- cut(ws, dnds.x)
  s.bins <- as.integer(table(w.f))
  ss <- rep(s.vals, times=s.bins)
  ss <- ss + rnorm(n=length(ss), mean=0, sd=mean(abs(ss))/20)
  ss
}

plot.dfe.cum <- function(style='a') {
  small.vals <- c(
    -1e-1, 
    -5e-2, -2e-2, -1e-2,
    -5e-3, -2e-3, -1e-3,
    -5e-4, -2e-4, -1e-4,
    -5e-5, -2e-5, -1e-5,
    -5e-6, -2e-6, -1e-6,
    0,
    1e-6, 2e-6, 5e-6,
    1e-5, 2e-5, 5e-5,
    1e-4, 2e-4, 5e-4
  )

  df.fn <- function(lbl) {
    print(lbl)
    dfe.res <- get.dfe(lbl, plot=F)
    # S = 2*Ne*s
    # s = S / (2*Ne)
    pop.size <- dfe.res$pop.size
    xs <- dfe.res$s / (pop.size*2)
    ecdf.f <- ecdf(xs)

    if (lbl %in% c('boyko08_normal', 'boyko08_lnorm', 'boyko08_gamma', 'eyrewalker06')) {
      ltype <- 'Segregating'
    } else {
      ltype <- 'Fixed'
    }

    if (style == 'a') {
      xpoints <- seq(from=-1e-5, to=1e-5, length.out=200)
      cum.vals <- ecdf.f(xpoints)
      cum.df <- data.frame(xx=xpoints, yy=cum.vals, lbl=lbl, ltype=ltype)
    } else if (style == 'b') {
      xpoints <- seq(from=-0.1, to=1e-4, length.out=200)
      cum.vals <- ecdf.f(xpoints)
      cum.df <- data.frame(xx=xpoints, yy=cum.vals, lbl=lbl, ltype=ltype)
    } else {
      cum.vals <- ecdf.f(small.vals)
      cum.df <- data.frame(xx=as.integer(factor(small.vals)), yy=cum.vals, lbl=lbl, ltype=ltype)
    }
    cum.df
  }

  plot.df <- data.frame()
  plot.lbls <- c('boyko08_lnorm', 'boyko08_gamma', 'eyrewalker06',
    'boyko08_normal', 'nielsen03', 'me_mamms', 'me_primates',
    'me_rodents', 'me_laur')

  for (lbl in plot.lbls) {
    plot.df <- rbind(plot.df, df.fn(lbl))
  }

  plot.df$lbl <- factor(plot.df$lbl, levels=plot.lbls, labels=plot.lbls)

  library(RColorBrewer)
  p <- ggplot(plot.df, aes(x=xx, y=yy, colour=lbl))
  p <- p + theme_bw()
  p <- p + geom_line(size=1)
#  p <- p + scale_colour_discrete("Distribution")
  plot.clrs <- c(brewer.pal(5, "Set1")[1:4], brewer.pal(5, "Set1"))
  p <- p + scale_colour_manual("Distribution", values=plot.clrs)
  p <- p + facet_grid(. ~ ltype)
  lbl <- sprintf("%.0e", small.vals)
  if (style == 'c') {
    p <- p + scale_x_continuous("Selection Coefficient", breaks=1:length(small.vals), labels=sprintf("%.0e", small.vals))
  }
  if (style == 'a') {
    p <- p + scale_y_continuous("Cumulative Probability", limits=c(0.7, 1))
  } else {
    p <- p + scale_y_continuous("Cumulative Probability", limits=c(0, 1))
  }
  p <- p + opts(
    axis.text.x = theme_text(angle=90, hjust=1, size=8),
    legend.position = c(0.8, 0.5)
  )

  pdf(file=scratch.f(sprintf("dfe_cum_%s.pdf", style)), width=11, height=6)
  print.ggplot(p)
  dev.off()
}

cum.dfe.plots <- function() {
  plot.dfe.cum('a')
  plot.dfe.cum('b')
  plot.dfe.cum('c')
}

get.dfes <- function() {
  get.dfe('nielsen03')
  get.dfe('boyko08_normal')
  get.dfe('boyko08_lnorm')
  get.dfe('boyko08_gamma')
  get.dfe('eyrewalker06')
  get.dfe('me_mamms')
  get.dfe('me_mamms_gamma')
  get.dfe('me_primates')
  get.dfe('me_rodents')
  get.dfe('me_laur')
}

get.ne.diff <- function(a, b) {
  dfe.a <- get.dfe(a, plot=F)
  dfe.b <- get.dfe(b, plot=F)

  mean.a <- mean(dfe.a$s)
  mean.b <- mean(dfe.b$s)

  return(mean.a/mean.b)
}

get.dfe <- function(ref='nielsen03', plot=T) {
  n <- 100000

  ss <- switch(ref, 
    nielsen03 = rnorm(n, -1.72*2, 0.72*2),
    boyko08_normal = rnorm(n, -38.5, 28.6),
    boyko08_lnorm = -rlnorm(n, 5.02, 5.94),
    boyko08_gamma = -rgamma(n, shape=0.184, scale=8200),
    boyko08_exp = -rexp(n, 0.0365),
    eyrewalker06 = -rgamma(n, shape=0.23, scale=425/0.23),
    me_mamms_gamma = w.to.s(rgamma(n, 0.75, 4.30)),
    me_mamms = w.to.s(rlnorm(n, -2.51, 1.26)),
    me_primates = w.to.s(rlnorm(n, -1.15, 0.66)),
    me_rodents = w.to.s(rlnorm(n, -1.78, 0.60)),
    me_laur = w.to.s(rlnorm(n, -1.80, 0.77))
  )

  # Default primate pop. size
  pop.size <- 30000
  if (ref == 'me_primates') {
    pop.size <- 70000
  } else if (ref %in% c('me_mamms', 'me_mamms_gamma')) {
    pop.size <- 150000
  } else if (ref == 'me_rodents') {
    pop.size <- 230000
  } else if (ref == 'me_laur') {
    pop.size <- 130000
  } else if (ref == 'nielsen03') {
    pop.size <- 50000
  }
  if (ref %in% c('boyko08_exp', 'boyko08_gamma', 'boyko08_normal', 'boyko08_lnorm')) {
    pop.size <- 25636
    ss <- pmax(-25636, ss)
    ss <- pmin(25636, ss)
  }

  # Go from S to dnds
  w.fn <- function(x) {
    x / (-expm1(-x))
  }
  ws <- w.fn(ss)

  cum.p <- function(xs, is.s=F, is.omega=F) {
    if (is.omega) {
      xs <- pmin(xs, 1.5)
    }
    bw <- diff(range(xs))/200

    xs.tmp <- xs
    if (ref %in% c('boyko08_lnorm', 'boyko08_gamma', 'boyko08_normal', 'eyrewalker06')) {
      xs.tmp <- pmax(xs.tmp, -5000)
    }
    ct <- cut(xs.tmp, seq(from=range(xs)[1], to=range(xs)[2], by=bw), include.lowest=T)
    maxval <- max(table(ct))

    ecdf.f <- ecdf(xs)

    if (is.s) {
      small.vals <- c(
        -1e-1, 
        -5e-2, -2e-2, -1e-2,
        -5e-3, -2e-3, -1e-3,
        -5e-4, -2e-4, -1e-4,
        -5e-5, -2e-5, -1e-5,
        -5e-6, -2e-6, -1e-6,
        0,
        1e-6, 2e-6, 5e-6,
        1e-5, 2e-5, 5e-5,
        1e-4, 2e-4, 5e-4
      )
      cum.vals <- ecdf.f(small.vals * pop.size)
      cum.df <- data.frame(xx=as.integer(factor(small.vals)), yy=cum.vals)
      #print(cum.df)
      p <- ggplot(cum.df, aes(x=xx, y=yy))
      p <- p + theme_bw()
      p <- p + geom_line()
      lbl <- sprintf("%.0e", small.vals)
      p <- p + scale_x_continuous("Selection Coefficient", breaks=1:length(small.vals), labels=sprintf("%.0e", small.vals))
      p <- p + scale_y_continuous("", limits=c(0, 1))
      p <- p + opts(
        axis.text.x = theme_text(angle=90, hjust=1, size=7)
      )
      return(p)
    } else {

      unq.xs <- unique(round_any(xs, bw/5, f=ceiling))
      cumx <- ecdf.f(unq.xs) * maxval
      unq.df <- data.frame(xx=unq.xs, cum=cumx)
      df.x <- data.frame(xx=xs, cum=0)

      if (!is.omega && ref %in% 
        c('boyko08_lnorm', 'boyko08_gamma', 'boyko08_normal', 'eyrewalker06')
      ) {
        #print("Capping xx")
        df.x$xx <- pmax(df.x$xx, -5000)
      }

      p <- ggplot(df.x, aes(x=xx))
      p <- p + theme_bw()
      if (is.omega) {
        p <- p + geom_vline(xintercept=1, colour=gray(0.5), linetype='dashed')
      } else {
        p <- p + geom_vline(xintercept=0, colour=gray(0.5), linetype='dashed')
      }

      p <- p + geom_histogram(binwidth=bw, colour=NA, fill='black')
      p <- p + geom_line(data=unq.df, aes(x=xx, y=cum), colour=rgb(0.2, 0.2, 0.8), size=1)
      p <- p + scale_y_continuous("")
      if (ref %in% c('me_primates', 'me_mamms', 'me_mamms_gamma', 'me_rodents', 'me_laur', 'nielsen03')) {
        if (is.omega) {
          p <- p + scale_x_continuous("dN/dS", limits=c(0, 1.5))
        } else {
          p <- p + scale_x_continuous("Scaled Selection Coefficient", limits=c(-10, 2))
        }
      } else {
        if (is.omega) {
          p <- p + scale_x_continuous("dN/dS", limits=c(-0.1, 1.1))
        } else {
          #print(bw)
          p <- p + scale_x_continuous("Scaled Selection Coefficient", c(-5200, 100))
        }
      }
      p <- p + opts(
        axis.text.x = theme_blank()
      )
      p
    }
  }

  if (plot) {
    out.f <- scratch.f(sprintf("dfe_%s.pdf", ref))
    pdf(file=out.f, width=8, height=2.5)
    vplayout(2, 1)
    print.ggplot(cum.p(ws, is.omega=T), vp=subplot(1, 1))
    print.ggplot(cum.p(ss), vp=subplot(2, 1))
    dev.off()
  } else {
    return(list(
      w=ws,
      s=ss,
      pop.size=pop.size
    ))
  }
}


fit.sites <- function(sites, distr, use, i=NA, boot.sample=T, write.to.table=T, filter='default') {
  library(dfoptim)

  # Use a slightly customized version of fitdistrplus.
  if (is.ebi()) {
    lapply(dir("~/lib/greg-ensembl/projects/2xmammals/fitdistr", full.name=T), source)
  } else {
    lapply(dir("~/src/greg-ensembl/projects/2xmammals/fitdistr", full.name=T), source)
  }

  pset <- sites[1, 'parameter_set_id']

  small.value <- 0.001
  big.value <- 5
  fix.arg <- NULL

  sites <- sites[, c('data_id', 'omega_lower', 'omega_upper', 'omega', 'note')]
  colnames(sites) <- c('data_id', 'left', 'right', 'omega', 'note')

  # Make sure the upper values are within a reasonable range.
  sites$left <- pmin(sites$left, big.value)
  sites$right <- pmin(sites$right, big.value * 2)

  sites$left <- pmax(sites$left, small.value)
  sites$right <- pmax(sites$right, small.value * 2)

  if (boot.sample) {
    print(nrow(sites))
    data.ids <- unique(sites$data_id)
    use.n <- floor(length(data.ids) * 0.5)
    ids <- data.ids[sample(1:length(data.ids), size=use.n, replace=T)]
    sites <- sites[sites$data_id %in% ids,]
    print(nrow(sites))
  }
  sites <- subset(sites, !is.na(left) & !is.na(right))

  # Create a list of starting values depending on the distribution.
  param.min = sqrt(.Machine$double.eps)
  start <- NULL
  lower <- -Inf
  upper <- Inf
  if (distr == 'beta') {
    start <- list(1.7, 2.5)
  }
  if (distr == 'weibull') {
    start <- list(0.5, 0.5)
  }
  if (distr == 'gamma') {
    start <- list(1.5, 5)
  }
  if (distr == 'lnorm') {
    start <- list(-5,4)
  }
  if (distr == 'exp') {
    start <- list(3)
  }

  do.fit <- function() {
    fit <- NA
    if (use=='imputed' || use == 'omega' || use == 'omega_noconstant') {
      # For imputed values or \omgml estimates, use 'fitdist' to fit the distribution.
      if (use == 'imputed') {
        vals <- (sites$omega + sites$right + sites$left) / 3
      } else if (use == 'omega') {
        vals <- sites$omega
      } else if (use == 'omega_noconstant') {
        sites <- filter.constant(sites)
        vals <- sites$omega
      }

      # Cap all omegas to the 'large value'
      vals <- pmax(vals, small.value)
      vals <- pmin(vals, big.value)

      if (distr == 'beta') {
        # Beta must be between 0 and 1, so cap values
        vals <- pmin(vals, 1 - small.value)
      }

      fit <- fitdist(vals, distr, lower=lower, upper=upper, start=start)
      if (!is.na(fit) && is.null(fit$aic)) {
  	fit$aic = AIC(fit)
      }
    } else {
      if (distr == 'beta') {
        sites <- subset(sites, left < 1 - small.value)
        sites$right <- pmin(sites$right, 1 - small.value)
        sites <- subset(sites, right > 0 + small.value)
        sites$left <- pmax(sites$left, 0 + small.value)
      } else if (distr == 'exp') {
      } else if (distr == 'gamma') {
        #sites$left <- sites$left * 10
        #sites$right <- sites$right * 10
      }

      if (use == 'ci_noconstant') {
        sites <- filter.constant(sites)
      }
      
      sites <- subset(sites, select=c('left', 'right'))

      if (length(start) > 1) {
        fit <- fitdistcens(sites, distr, lower=lower, upper=upper, start=start, custom.optim=nmk, fix.arg=fix.arg)
      } else {
        fit <- fitdistcens(sites, distr, lower=lower, upper=upper, start=start, fix.arg=fix.arg)
      }
    }
    fit
  }

  out.df <- data.frame(
    label = paste(pset, distr, filter, use, i),
    pset = pset,
    filter = filter,
    dist = distr,
    use_type = use,
    i = i,
    n_sites = nrow(sites),
    
    error = 1,
    error_str = '',

    aic = -1.00,
    fit_str = '',
    'est_1' = -1.00,
    'est_2' = -1.00,
    mean = -1,
    sd = -1,
    'f_above_1' = 0,
    'f_above_1_5' = 0,
    'f_below_0_5' = 0
  )

  if (nrow(sites) < 10) {
    return(out.df)
  }

  error.f = function(e) {
    print("### Error ###")
    print(e)
    out.df$error <- 1
    out.df$error_str <- as.character(e)
    if (write.to.table) {
      con <- connect(db())
      write.or.update(out.df, 'fitdistr', con, 'label')
      dbDisconnect(con)  
    }
    return(NA)
  }
  #print("  doing fit...")
  fit <- tryCatch(do.fit(), error=error.f)
  
  #print("  done!")
  
  if (any(!is.na(fit))) {
    # Calculate the mean of the parameterized distribution.
    fn.str <- paste('r', distr, sep='')

    if (length(fit$estimate) > 1) {
      sampled.values <- do.call(fn.str, list(10 * 1000 * 1000, fit$estimate[1], fit$estimate[2]))
    } else {
      sampled.values <- do.call(fn.str, list(10 * 1000 * 1000, fit$estimate[1]))    
    }

    # Limit the sampled values to between small.value and big.value
    sampled.values <- pmax(sampled.values, small.value)
    sampled.values <- pmin(sampled.values, big.value)
    
    out.df$mean <- mean(sampled.values)
    out.df$sd <- sd(sampled.values)
    out.df$f_above_1 <- sum(sampled.values > 1) / length(sampled.values)
    out.df$f_above_1_5 <- sum(sampled.values > 1.5) / length(sampled.values)
    out.df$f_below_0_5 <- sum(sampled.values < 0.5) / length(sampled.values)

    out.df$error <- 0
    out.df$aic <- fit$aic
#    out.df$lnl <- fit$loglik
    out.df$fit_str <- as.character(fit)[1]
    out.df$est_1 <- fit$estimate[1]
    if (length(fit$estimate) > 1) {
      out.df$est_2 <- fit$estimate[2]
    }
    if (write.to.table) {
      con <- connect(db())
      write.or.update(out.df, 'fitdistr', con, 'label')
      dbDisconnect(con)  
    } else {
      print(out.df)
    }
  }
  out.df
}


process.sites <- function(df, do.quantiles=T) {
  gc(F)
  print("Processing sites...")

  # Two-tailed p-value.
  df[, 'pval'] <- 1 - pchisq(abs(df[, 'lrt_stat']), 1)
 
  # One-tailed p-value for pos-sel.
  abv.one <- df$lrt_stat > 0
  # Positive sites: sites with \omgml > 1 get p-value from 0 to 0.5,
  # sites with \omgml < 1 get p-value from 0.5 to 1.
  df[, 'pos.pval'] <- 1
  df[abv.one, 'pos.pval'] <- df[abv.one, 'pval'] / 2
  df[!abv.one, 'pos.pval'] <- 0.5 + (1 - df[!abv.one, 'pval']) / 2
  rm(abv.one)
  gc(F)

  # Do BH adjustment on separate one-tailed p-values.
  df$pos.bh <- p.adjust(df$pos.pval, method='BH')
  df$neg.bh <- p.adjust(1 - df$pos.pval, method='BH')
  gc(F)
    
  df$note <- factor(df$note)
  df$chr_name <- factor(df$chr_name)
  df$exon_position <- factor(df$exon_position)
  df$pfam_domain <- factor(df$pfam_domain)
  df$type <- factor(df$type)
  df$random <- factor(df$random)
  gc(F)              

  if (do.quantiles) {
    print("  doing quantiles...")
    # Add bl quantiles.
    gc(F)
    fn <- ecdf(df$nongap_bl)
    ng.bl <- pmin(df$nongap_bl, max(df$nongap_bl - 1e-10))
    df$bl_z <- fn(ng.bl)
    df$bl_factor <- round_any(df$bl_z, 0.1, ceiling)
    df$bl_factor <- as.factor(df$bl_factor)
    rm(fn)
    rm(ng.bl)
    gc(F)

    # Add lrt_stat quantiles and z-scores
    fn <- ecdf(df$lrt_stat)
    df$lrt_q <- fn(df$lrt_stat)
    rm(fn)
    gc(F)

    # lrt_z is a true z-score.
    df$lrt_z <- (df$lrt_stat - mean(df$lrt_stat)) / sd(df$lrt_stat)

    # Try a two-sided LRT z-score.
    abv.i <- df$lrt_stat >= 0
    abv <- subset(df, lrt_stat >= 0, select='lrt_stat')
    blw <- subset(df, lrt_stat < 0, select='lrt_stat')
    fn.abv <- ecdf(abv$lrt_stat)
    fn.blw <- ecdf(blw$lrt_stat)
    rm(abv)
    rm(blw)
    abv.z <- fn.abv(df$lrt_stat)
    blw.z <- fn.blw(df$lrt_stat)
    gc(F)                    

    lrt_zz <- c()
    lrt_zz[abv.i] <- .5 + abv.z[abv.i] / 2
    lrt_zz[!abv.i] <- blw.z[!abv.i] / 2
    df$lrt_qq <- lrt_zz
    rm(lrt_zz)
    rm(abv.i)
    rm(abv.z)
    rm(blw.z)
    rm(fn.abv)
    rm(fn.blw)
    gc(F)
  }
  df
}

test.summary <- function() {
  sites <- get.pset.sites(1, filter='orig', test=T)
  sites <- process.sites(sites)
  summarize.sites(sites, filter='test')
}

summarize.sites <- function(sites, filter='', 
  short.output=F, 
  recomb.gc=F, 
  primate.subs=F,
  do.bootstrap=F,
  recalc.fdr=T
) {
  if (primate.subs) {
    sub.sites <- subset(sites, !is.na(mut_ws))
    #print(nrow(sites))
    sites <- sites[!duplicated(sites[, c('data_id', 'aln_position')]),]
    #print(nrow(sites))
  }
    pset <- sites[1, 'parameter_set_id']
    pset.alias <- pset.to.alias(pset)

    lbl <- paste(filter, ' ', pset.alias, sep='')

    n.sites <- nrow(sites)  
    n.total.genes <- length(unique(sites$data_id))

    `f.less.0.5` <- nrow(subset(sites, omega < 0.5)) / n.sites
    `f.less.1` <- nrow(subset(sites, omega < 1)) / n.sites
    `f.gt.1` <- nrow(subset(sites, omega > 1)) / n.sites
    `f.gt.1.5` <- nrow(subset(sites, omega > 1.5)) / n.sites

    pos.005 <- nrow(subset(sites, omega > 1 & pval < 0.005))
    pos.01 <- nrow(subset(sites, omega > 1 & pval < 0.01))
    pos.05 <- nrow(subset(sites, omega > 1 & pval < 0.05))
    pos.10 <- nrow(subset(sites, omega > 1 & pval < 0.1))

    pos.bh.05 <- nrow(subset(sites, pos.bh < 0.05))
    pos.bh.10 <- nrow(subset(sites, pos.bh < 0.10))
    pos.bh.20 <- nrow(subset(sites, pos.bh < 0.20))

    gc(F)

    pos.hoch.01 <- 0
    pos.hoch.05 <- 0
    pos.hoch.10 <- 0
    pos.gbh.05 <- 0
    pos.gbh.10 <- 0
    pos.gbh.20 <- 0
    pos.q.05 <- 0
    pos.q.10 <- 0
    pos.q.20 <- 0
    pi0 <- 1
    if (recalc.fdr) {
      library(qvalue)

      print("Bonf adjust...")
      sites$pos.hoch <- p.adjust(sites$pos.pval, method='hochberg')
      pos.hoch.01 <- nrow(subset(sites, pos.hoch < 0.01))
      pos.hoch.05 <- nrow(subset(sites, pos.hoch < 0.05))
      pos.hoch.10 <- nrow(subset(sites, pos.hoch < 0.10))

      print("BH adjust...")
      sites$pos.gbh <- p.adjust(sites$pos.pval, method='BH')
      pos.gbh.05 <- nrow(subset(sites, pos.gbh < 0.05))
      pos.gbh.10 <- nrow(subset(sites, pos.gbh < 0.10))
      pos.gbh.20 <- nrow(subset(sites, pos.gbh < 0.20))

      #print("Qvalue adjust...")
      #q.res <- qvalue(sites$pos.pval, pi0.method='bootstrap')
      #sites$qval <- q.res$qvalues
      #pi0 <- q.res$pi0
      #pos.q.05 <- nrow(subset(sites, qval < 0.05))
      #pos.q.10 <- nrow(subset(sites, qval < 0.10))
      #pos.q.20 <- nrow(subset(sites, qval < 0.20))
    }

    n.const <- nrow(subset(sites, note == 'constant'))
    n.syn <- nrow(subset(sites, note == 'synonymous'))

    n.pos.05 <- nrow(subset(sites, omega > 1 & pval < 0.05))
    n.neg.05 <- nrow(subset(sites, omega < 1 & pval < 0.05))
    n.ntr.05 <- nrow(subset(sites, pval > 0.05))
    n.pos.10 <- nrow(subset(sites, omega > 1 & pval < 0.1))
    n.neg.10 <- nrow(subset(sites, omega < 1 & pval < 0.1))
    n.ntr.10 <- nrow(subset(sites, pval > 0.1))
    n.pos.20 <- nrow(subset(sites, omega > 1 & pval < 0.2))
    n.neg.20 <- nrow(subset(sites, omega < 1 & pval < 0.2))
    n.ntr.20 <- nrow(subset(sites, pval > 0.2))
    n.pos.50 <- nrow(subset(sites, omega > 1 & pval < 0.5))
    n.neg.50 <- nrow(subset(sites, omega < 1 & pval < 0.5))
    n.ntr.50 <- nrow(subset(sites, pval > 0.5))

    med.bl <- median(sites$nongap_bl)
    mean.bl <- mean(sites$nongap_bl)
    sd.bl <- sd(sites$nongap_bl)
    med.ncod <- median(sites$ncod)

    omega.cap <- 5
    capped.omegas <- pmin(omega.cap, sites$omega)

    med.omega <- median(capped.omegas)
    mean.omega <- mean(capped.omegas)
    sd.omega <- sd(capped.omegas)
    max.omega <- max(capped.omegas)
    mean.abv <- mean(capped.omegas[capped.omegas > 0])
    sd.abv <- sd(capped.omegas[capped.omegas > 0])
    mean.blw <- mean(capped.omegas[capped.omegas < 1])
    sd.blw <- sd(capped.omegas[capped.omegas < 1])
    rm(capped.omegas)

    boot.mean.fn <- function(D, d) {
      E <- D[d]
      mean(E)
    }
    boot.fraction.fn <- function(D, d) {
      E <- D[d]
      sum(E) / length(E)
    }
    pos.ci.lo <- 0
    pos.ci.hi <- 1
    neg.ci.lo <- 0
    neg.ci.hi <- 1
    if (do.bootstrap) {
      sites$tmp <- sites$omega > 1 & sites$pval < 0.1
      pos.res <- boot(sites$tmp, boot.fraction.fn, R=100)
      sites$tmp <- sites$omega < 1 & sites$pval < 0.1
      neg.res <- boot(sites$tmp, boot.fraction.fn, R=100)
      ci.res <- boot.ci(pos.res, type='basic', conf=0.95) 
      if (!is.null(ci.res$basic)) {
        pos.ci.lo <- ci.res$basic[1, 4]
        pos.ci.hi <- ci.res$basic[1, 5]
      }
      ci.res <- boot.ci(neg.res, type='basic', conf=0.95) 
      if (!is.null(ci.res$basic)) {
        neg.ci.lo <- ci.res$basic[1, 4]
        neg.ci.hi <- ci.res$basic[1, 5]
      }
    }

    mean.lrt <- mean(sites$lrt_stat)
    lrt.qs <- quantile(sites$lrt_stat, c(0.25, 0.5, 0.75))

    n <- n.sites

    df.out <- data.frame(
      pset = pset,
      label = lbl,
      filter = filter,

      n.sites = n.sites,
      n.genes = n.total.genes,
      f.const = n.const / n.sites,
      f.syn = n.syn / n.sites,

      med.bl = med.bl,
      med.ncod = med.ncod,
      mean.omega = mean.omega,
      omega.cap = omega.cap,

      mean.bl = mean.bl,
      sd.bl = sd.bl,
      mean.abv = mean.abv,
      sd.abv = sd.abv,
      sd.omega = sd.omega,
      mean.blw = mean.blw,
      sd.blw = sd.blw,

      mean.lrt = mean.lrt,
      lrt.25 = lrt.qs[1],
      lrt.50 = lrt.qs[2],
      lrt.75 = lrt.qs[3],

      'f.less.0.5' = `f.less.0.5`,
      'f.less.1' = `f.less.1`,
      'f.gt.1' = `f.gt.1`,
      'f.gt.1.5' = `f.gt.1.5`,

      pos.10 = pos.10,
      pos.05 = pos.05,
      pos.01 = pos.01,
      pos.005 = pos.005,

      pos.hoch.10 = pos.hoch.10,
      pos.hoch.05 = pos.hoch.05,
      pos.hoch.01 = pos.hoch.01,
      pos.bh.20 = pos.bh.20,
      pos.bh.10 = pos.bh.10,
      pos.bh.05 = pos.bh.05,
      pos.gbh.20 = pos.gbh.20,
      pos.gbh.10 = pos.gbh.10,
      pos.gbh.05 = pos.gbh.05,
      pos.q.20 = pos.q.20,
      pos.q.10 = pos.q.10,
      pos.q.05 = pos.q.05,
      pi0 = pi0,

      pos.f05 = n.pos.05 / n.sites,
      neg.f05 = n.neg.05 / n.sites,
      neutral.f05 = n.ntr.05 /n.sites,
      pos.f10 = n.pos.10 / n.sites,
      neg.f10 = n.neg.10 / n.sites,
      neutral.f10 = n.ntr.10 / n.sites,

      f.pos.05 = n.pos.05 / n,
      f.ntr.05 = n.ntr.05 / n,
      f.neg.05 = n.neg.05 / n,
      f.pos.10 = n.pos.10 / n,
      f.ntr.10 = n.ntr.10 / n,
      f.neg.10 = n.neg.10 / n,
      f.pos.20 = n.pos.20 / n,
      f.ntr.20 = n.ntr.20 / n,
      f.neg.20 = n.neg.20 / n,
      f.pos.50 = n.pos.50 / n,
      f.ntr.50 = n.ntr.50 / n,
      f.neg.50 = n.neg.50 / n,
      
      pos.f10.lo = pos.ci.lo,
      pos.f10.hi = pos.ci.hi,
      neg.f10.lo = neg.ci.lo,
      neg.f10.hi = neg.ci.hi
    )

    if (short.output) { 
      out.flds <- c('label', 'n.sites', 'med.bl', 'f.const', 
        'neg.f10', 'f.less.0.5', 'pos.f10', 'f.gt.1.5')
      df.out <- subset(df.out,
        select=out.flds
      )
    }

    if (recomb.gc) {
      avg <- (sites$recombM + sites$recombF) / 2
      mean.recombAvg <- mean(avg)
      mean.recombM <- mean(sites$recombM, na.rm=T)
      mean.recombF <- mean(sites$recombF, na.rm=T)
      mean.gc <- mean(sites$gc, na.rm=T)
      df.out <- cbind(df.out, data.frame(
        mean.recombAvg = mean.recombAvg,
        mean.recombM = mean.recombM,
        mean.recombF = mean.recombF,
        mean.gc = mean.gc
      ))
    }
    
    if (primate.subs) {
      calc.subs <- function(x, prefix) {
        mean.gc <- mean(x$gc, na.rm=T)
        f.subs <- nrow(x) / nrow(sites)
        f.ws <- sum(x$mut_ws) / nrow(sites) / (1 - mean.gc)
        f.sw <- sum(x$mut_sw) / nrow(sites) / mean.gc
        f.sw.nocpg <- sum(x$mut_sw_nocpg) / nrow(sites) / mean.gc
        gc.star.nocpg <- f.ws / (f.sw.nocpg + f.ws)
        gc.star <- f.ws / (f.sw + f.ws)
        n.nsyn <- sum(x$mut_nsyn)
        n.syn <- sum(1 - x$mut_nsyn)
        f.nsyn <- n.nsyn / (n.nsyn + n.syn + 1)

        out.x <- data.frame(
          f.subs = f.subs,
          f.ws = f.ws,
          f.sw = f.sw.nocpg,
          f.sw.nocpg = f.sw.nocpg,
          f.nsyn = f.nsyn,
          gc.star = gc.star
        )
        colnames(out.x) <- paste(prefix, colnames(out.x), sep='.')
        out.x
      }

      df.out <- cbind(df.out, calc.subs(sub.sites, 'p'))
      df.out <- cbind(df.out, calc.subs(subset(sub.sites, taxon_id==9606), 'h'))
      df.out <- cbind(df.out, calc.subs(subset(sub.sites, mut_nsyn==0), 'syn'))
    }

    df.out
}

plot.sites.clade.correlations <- function() {
  sites <- get.sites()

  plot.lrt <- function(pset.a, pset.b) {
    mrgd <- merge.clades(sites, pset.a, pset.b, 'lrt_stat')
    clade.x <- mrgd[1, 'clade.x']
    clade.y <- mrgd[1, 'clade.y']
    p <- ggplot(mrgd, aes(x=lrt_stat.x, y=lrt_stat.y))
    p <- p + geom_point(size=0.25, alpha=0.5)
    p <- p + geom_abline(slope=1, intercept=0, linetype='dashed')
 
    scale.lim <- c(-20, 10)
    if (pset.a == 4 || pset.a == 5) {
      scale.lim <- c(-70, 10)
    } 
    p <- p + scale_x_continuous(clade.x, limits=scale.lim)
    p <- p + scale_y_continuous(clade.y, limits=scale.lim)
    p
  }

  plot.omega <- function(pset.a, pset.b) {
    mrgd <- merge.clades(sites, pset.a, pset.b, 'omega')
    clade.x <- mrgd[1, 'clade.x']
    clade.y <- mrgd[1, 'clade.y']
    p <- ggplot(mrgd, aes(x=omega.x+0.01, y=omega.y+0.01))
    p <- p + geom_point(size=0.25, alpha=0.5)
    p <- p + geom_abline(slope=1, intercept=0, linetype='dashed')
 
    scale.lim <- log10(c(0.01, 3))
    p <- p + scale_x_log10(clade.x)
    p <- p + scale_y_log10(clade.y)
    p
  }

  plot.z <- function(pset.a, pset.b) {
    mrgd <- merge.clades(sites, pset.a, pset.b, 'lrt_zz')
    clade.x <- mrgd[1, 'clade.x']
    clade.y <- mrgd[1, 'clade.y']
    p <- ggplot(mrgd, aes(x=lrt_zz.x, y=lrt_zz.y))
    p <- p + geom_point(size=0.25, alpha=0.5)
    p <- p + geom_abline(slope=1, intercept=0, linetype='dashed')
 
    p <- p + scale_x_continuous(clade.x)
    p <- p + scale_y_continuous(clade.y)
    p
  }

  plot.old.z <- function(pset.a, pset.b) {
    mrgd <- merge.clades(sites, pset.a, pset.b, 'lrt_z')
    clade.x <- mrgd[1, 'clade.x']
    clade.y <- mrgd[1, 'clade.y']
    p <- ggplot(mrgd, aes(x=lrt_z.x, y=lrt_z.y))
    p <- p + geom_point(size=0.25, alpha=0.5)
    p <- p + geom_abline(slope=1, intercept=0, linetype='dashed')
 
    p <- p + scale_x_continuous(clade.x)
    p <- p + scale_y_continuous(clade.y)
    p
  }

  plot.bl <- function(pset.a, pset.b) {
    mrgd <- merge.clades(sites, pset.a, pset.b, 'nongap_bl')
    clade.x <- mrgd[1, 'clade.x']
    clade.y <- mrgd[1, 'clade.y']
    p <- ggplot(mrgd, aes(x=nongap_bl.x, y=nongap_bl.y))
    p <- p + geom_point(size=0.25, alpha=0.5)
    p <- p + geom_abline(slope=1, intercept=0, linetype='dashed')
 
    scale.lim <- c(0, 5)
    if (pset.a == 4 || pset.a == 5) {
      scale.lim <- c(0, 15)
    } 
    p <- p + scale_x_continuous(clade.x, limits=scale.lim)
    p <- p + scale_y_continuous(clade.y, limits=scale.lim)
    p
  }
  
  plot.corrs.f <- function(inner.function, filename) {
    const <- 200
    png(file=filename, width=4*3*const, height=1*3*const)
    vplayout(4, 1)
    print(inner.function(1, 2), vp=subplot(1, 1))
    print(inner.function(1, 3), vp=subplot(2, 1))
    print(inner.function(2, 3), vp=subplot(3, 1))
    print(inner.function(4, 5), vp=subplot(4, 1))
    dev.off()
  }

  plot.mamm.corrs.f <- function(inner.function, filename) {
    const <- 200
    png(file=filename, width=3*3*const, height=1*3*const)
    vplayout(4, 1)
    print(inner.function(1, 4), vp=subplot(1, 1))
    print(inner.function(2, 4), vp=subplot(2, 1))
    print(inner.function(3, 4), vp=subplot(3, 1))
    print(inner.function(5, 4), vp=subplot(4, 1))
    dev.off()
  }


#   plot.corrs.f(plot.z, "mammals_corrs_z.png")
#   plot.mamm.corrs.f(plot.z, "mammals_corrs_z_euth.png")

#   plot.corrs.f(plot.old.z, "mammals_corrs_oldz.png")
#   plot.mamm.corrs.f(plot.old.z, "mammals_corrs_oldz_euth.png")

   plot.mamm.corrs.f(plot.lrt, "mammals_corrs_lrt_euth.png")
#  plot.corrs.f(plot.lrt, "mammals_corrs_lrt.png")
#  plot.corrs.f(plot.omega, "mammals_corrs_omega.png")
#  plot.corrs.f(plot.bl, "mammals_corrs_bl.png")

}

plot.sites.lrt.omega <- function() {
  sites <- get.sites()

  sites$lrt_stat <- pmin(sites$lrt_stat, 20)
  sites$lrt_stat <- pmax(sites$lrt_stat, -60)
  sites$omega <- pmin(sites$omega, 20)

  library(RColorBrewer)
  p <- ggplot(sites, aes(y=lrt_stat, x=omega+0.01, colour=as.factor(bl_factor)))
  p <- p + geom_point(size=1, alpha=0.5)
  p <- p + scale_y_continuous("LRT statistic")
  p <- p + scale_colour_discrete("Branch length quantile")
  p <- p + scale_x_log10("dN/dS")
  p <- p + facet_wrap(~ clade)

  png(file="mammals_lrt_omega_scatter.png", width=1200, height=1200)
  print(p)
  dev.off()
}

plot.sites.boxplots <- function() {
  sites <- get.sites()
  sites <- subset(sites, !(note %in% c('all_gaps', 'single_char')))

  sites$nongap_bl <- pmin(sites$nongap_bl, 7)
  sites$lrt_stat <- pmin(sites$lrt_stat, 10)
  sites$lrt_stat <- pmax(sites$lrt_stat, -60)

  sites$nongap_y <- round_any(sites$nongap_bl, 2)

  p <- ggplot(sites, aes(x=factor(nongap_y), y=lrt_stat))
  p <- p + geom_boxplot(aes(fill=factor(clade)), outlier.shape=NA)

  pdf(file="mammals_bl_boxplots.pdf")
  print(p)
  dev.off()
}

plot.global.distribution <- function(sites, test=F) {
  test <- as.logical(test)

  sites$note <- as.character(sites$note)

  # Subset the data
  all.sites <- sites
  zero.sites <- subset(all.sites)
  sites <- subset(all.sites, omega > 0)

  print(table(zero.sites$note, useNA='ifany'))
  print(table(sites$note, useNA='ifany'))

  max.omega <- 3
  dx <- 0.02

  sites$omega <- pmin(sites$omega, max.omega)
  #print(head(sites, n=3))

  max.y <- 10 * 1000 * 1000 * 0.04
  if (test) {
    max.y <- nrow(all.sites) * 0.05
  }

  # Also plot the cdf of sites in the main histogram.
  cum.dx <- 0.005
  omega.f <- ecdf(all.sites$omega)
  lo.f <- ecdf(all.sites$omega_lower)
  hi.f <- ecdf(all.sites$omega_upper)
  omega.vals <- unique(round_any(all.sites$omega, cum.dx))
  lo.vals <- unique(round_any(all.sites$omega_lower, cum.dx))
  hi.vals <- unique(round_any(all.sites$omega_upper, cum.dx))
  omega.df <- data.frame(omega=omega.vals, cum=omega.f(omega.vals) * max.y)
  lo.df <- data.frame(omega=lo.vals, cum=lo.f(lo.vals) * max.y)
  hi.df <- data.frame(omega=hi.vals, cum=hi.f(hi.vals) * max.y)

  p <- ggplot(sites, aes(x=omega))
  p <- p + theme_bw()
  p <- p + geom_histogram(binwidth=dx, colour=NA, fill='black')

  clr <- rgb(0.2, 0.2, 0.8)
  sz <- 1.2
  ap <- 0.8
  p <- p + geom_line(data=omega.df, aes(y=cum), colour=clr, size=sz, alpha=ap)
  p <- p + geom_line(data=lo.df, aes(y=cum), colour=clr, linetype='dashed', size=sz, alpha=ap)
  p <- p + geom_line(data=hi.df, aes(y=cum), colour=clr, linetype='dashed', size=sz, alpha=ap)

  frmt <- function(x, ...) {
    sprintf("%.1e", x)
  }

  p <- p + scale_x_continuous(limits=c(0, max.omega))
  p <- p + scale_y_continuous(limits=c(0, max.y), formatter=frmt)
  p <- p + opts(
    axis.title.y = theme_blank(),
    axis.title.x = theme_blank(),
    axis.text.x = theme_blank()
  )

  max.zero.y <- 6 * 1000 * 1000
  if (test) {
    max.zero.y <- max(table(zero.sites$note, useNA='ifany'))
  }
  print(table(zero.sites$note, useNA='ifany'))
  zero.sites$note <- ifelse(is.na(zero.sites$note) | zero.sites$note == '', 'Non-synonymous', zero.sites$note)
  zero.sites$note <- factor(as.character(zero.sites$note), levels=c('constant', 'synonymous', 'Non-synonymous'),
    labels=c('Constant', 'Synonymous', 'Non-synonymous')
  )
  zero.sites$omega <- 0

  print(table(zero.sites$note, useNA='ifany'))

  q <- ggplot(zero.sites, aes(x=note, fill=note))
  q <- q + theme_bw()
  q <- q + geom_histogram(binwidth=0.04, width=0.5, colour='black')
  q <- q + scale_fill_manual(values=c('white', 'gray', 'black'))
  q <- q + scale_y_continuous(limits=c(0, max.zero.y * 1.05), formatter=frmt, expand=c(0,0))
  q <- q + opts(
    legend.position = 'none',
    axis.title.y = theme_blank(),
    axis.title.x = theme_blank(),
    axis.text.x = theme_blank(),
    axis.text.y = theme_blank(),
    strip.text.x = theme_blank(),
    panel.grid.minor = theme_blank(),
    panel.grid.major = theme_blank()
  )

  list(
    zero=q,
    hist=p
  )
}

plot.subclade.corrs <- function() {
  # First run the bsub.corrs() method to populate the correlations table!
  con <- connect(db()); 
  all.df <- dbGetQuery(con, 'select * from parallel_sites')
  dbDisconnect(con)

  # temporary fix: parse pset a and b from the label.
  lbl <- all.df$label
  pset.a <- substr(lbl, 1, 1)
  pset.b <- substr(lbl, 3, 3)
  all.df$pset_a <- as.integer(pset.a)
  all.df$pset_b <- as.integer(pset.b)

  min.y <- min(c(all.df$pos_est, all.df$pos_lo, all.df$neg_lo))
  max.y <- max(c(all.df$pos_est, all.df$pos_hi, all.df$neg_hi))
  min.y <- 0
  max.y <- 1600

  print(min.y)
  print(max.y)

  df.z <- data.frame()
  df.p <- data.frame()

  subclade.plots <- list(
    c(1, 2, 3, 4),
    c(2, 1, 3, 4),
    c(3, 1, 2, 4),
    c(4, 1, 2, 3)
  )

  mamm.plots <- list(
    c(1, 5, 6, 8),
    c(2, 5, 6, 8),
    c(3, 5, 6, 8)
  )

  df.plot <- function(df, type) {
    p <- ggplot(df, aes(x=as.numeric(thresh), y=pos_est, fill=pset_b, colour=pset_b, linetype=pset_b))
    p <- p + theme_bw()

    df$pset_b <- pset.to.alias(df$pset_b, factors=T)

    n.values <- length(levels(df$thresh))
    p <- p + geom_vline(xintercept=2, colour=gray(0.3))
    p <- p + geom_vline(xintercept=n.values-1, colour=gray(0.3))
    p <- p + geom_vline(xintercept=1, colour=gray(0.6))
    p <- p + geom_vline(xintercept=n.values, colour=gray(0.6))

    p <- p + geom_line(size=1)
    #p <- p + geom_ribbon(aes(ymin=pos_lo, ymax=pos_hi), alpha=0.3, colour=NA)
    p <- p + scale_fill_discrete("Other Group")
    p <- p + scale_colour_discrete("Other Group")
    p <- p + scale_linetype_discrete("Other Group")

    if (type == 'z') {
       x.lbl <- "Sitewise Z-score Threshold"
    } else if (type == 'p') {
       x.lbl <- "Signed LRT Threshold"
    } else if (type == 'z2') {
       x.lbl <- "Sitewise Z2 Threshold"
    }
  
    p <- p + scale_x_continuous(x.lbl, expand=c(0.05,0),
      breaks=1:n.values,
      labels=sprintf("%.2f", as.numeric(levels(df$thresh)))
    )
    #p <- p + scale_y_continuous("Odds Ratio", limits=c(10^0.5, 200))
    p <- p + scale_y_log10("Odds Ratio")#, limits=c(10^0.5, 500))
    #p <- p + coord_trans(y="log10")
    p <- p + opts(
      title=df[1, 'pset_a'],
      axis.text.x = theme_text(angle=90, size=8, hjust=1)
    )
    p
  } 

  do.plots.todo <- function(plots.list, type) {
    df.collect <- data.frame()
    for (i in 1:length(plots.list)) {
      cur.psets <- plots.list[[i]]
      print(cur.psets)
      cur.df <- subset(all.df, pset_a == cur.psets[1] & pset_b %in% cur.psets[-1])

      print(type)
      df <- subset(cur.df, thresh_type == type)
  
      df$pset_a <- pset.to.alias(df$pset_a, factors=T)
      df$pset_b <- pset.to.alias(df$pset_b, factors=T)

      if (type != 'z2') {
        df2 <- df
        df2$thresh <- - df2$thresh
        df2$pos_est <- df2$neg_est
        df2$pos_lo <- df2$neg_lo
        df2$pos_hi <- df2$neg_hi
        df2$pos_n_a <- df2$neg_n_a
        df2$pos_n_b <- df2$neg_n_b
        df2$pos_n_ab <- df2$neg_n_ab
        df <- rbind(df, df2)
      }

      df$i <- paste(i, df[1, 'pset_a'])

      if (type == 'p') {
        df$thresh <- sign(df$thresh) * qchisq(abs(df$thresh), df=1)
        df$thresh <- factor(df$thresh)
      } else {
        df$thresh <- factor(df$thresh)
      }
      df.collect <- rbind(df.collect, df)
    }
    df.collect
  }

  df <- do.plots.todo(subclade.plots, 'p')
  p.all <- df.plot(df, 'p')
  p.all <- p.all + facet_grid(. ~ i)
  pdf(file=scratch.f("subclade.corr.all.p.pdf"), width=9, height=2.5)
  print.ggplot(p.all)
  dev.off()

  df <- do.plots.todo(subclade.plots, 'z')
  p.all <- df.plot(df, 'z')
  p.all <- p.all + facet_grid(. ~ i)
  pdf(file=scratch.f("subclade.corr.all.z.pdf"), width=9, height=2.5)
  print.ggplot(p.all)
  dev.off()

  df <- do.plots.todo(subclade.plots, 'z2')
  p.all <- df.plot(df, 'z2')
  p.all <- p.all + facet_grid(. ~ i)
  pdf(file=scratch.f("subclade.corr.all.z2.pdf"), width=9, height=2.5)
  print.ggplot(p.all)
  dev.off()

  df <- do.plots.todo(mamm.plots, 'p')
  p.all <- df.plot(df, 'p')
  p.all <- p.all + facet_grid(. ~ i)
  pdf(file=scratch.f("subclade.corr.mamm.p.pdf"), width=9, height=2.5)
  print.ggplot(p.all)
  dev.off()

  df <- do.plots.todo(mamm.plots, 'z')
  p.all <- df.plot(df, 'z')
  p.all <- p.all + facet_grid(. ~ i)
  pdf(file=scratch.f("subclade.corr.mamm.z.pdf"), width=9, height=2.5)
  print.ggplot(p.all)
  dev.off()

  df <- do.plots.todo(mamm.plots, 'z2')
  p.all <- df.plot(df, 'z2')
  p.all <- p.all + facet_grid(. ~ i)
  pdf(file=scratch.f("subclade.corr.mamm.z2.pdf"), width=9, height=2.5)
  print.ggplot(p.all)
  dev.off()

}

get.merged.sites <- function(pset.a, pset.b, xtra, test=F, filter='default') {
  print("  getting a...")
  sites.a <- get.pset.sites(pset.a, filter=filter, test=test)
  print("  getting b...")
  sites.b <- get.pset.sites(pset.b, filter=filter, test=test)

  sel.cols <- c(xtra, 'data_id', 'aln_position')
  sites.a <- subset(sites.a, select=sel.cols)
  sites.b <- subset(sites.b, select=sel.cols)

  print(paste("  merging ", pset.a, ' - ', pset.b, "...", sep=''))
  merged.s <- merge(sites.a, sites.b, by=c('data_id', 'aln_position'))
  merged.s
}

get.recomb.rates <- function() {
  final.f <- scratch.f("recombRate.Rdata")
  if (!file.exists(final.f)) {
    url <- 'http://hgdownload.cse.ucsc.edu/goldenPath/hg19/database/recombRate.txt.gz'
    out.f <- scratch.f("recombRate.txt.gz")
    out.txt <- scratch.f("recombRate.txt")
    if (!file.exists(out.f) && !file.exists(out.txt)) {
      system(sprintf("wget %s -O %s", url, out.f))
      system(sprintf("gunzip %s", out.f))
    }

    recomb.df <- read.table(out.txt, header=F)
    colnames(recomb.df) <- c(
      'chr', 'start', 'end',
      'name',
     'decodeAvg', 'decodeF', 'decodeM',
       'marshfieldAvg', 'marshfieldF', 'marshfieldM',
      'genethonAvg', 'genethonF', 'genethonM'
    )
    save(recomb.df, file=final.f)
  }
  load(final.f)
  recomb.df
}

summarize.quantiles <- function(sites, field, quantiles=c(0, seq(from=0.05, to=0.95, length.out=5), 1), ...) {
  # Remove NA values in the given field.
  sites <- sites[!is.na(sites[, field]),]
  
  q.values <- quantile(sites[, field], probs=quantiles, names=F)
  ecdf.f <- ecdf(sites[, field])
  sites$cum <- ecdf.f(sites[, field])
  sites$grps <- cut(sites$cum, quantiles)

  out.df <- ddply(sites, .(grps), summarize.sites, short.output=T, recomb.gc=T, ...)
  out.df <- cbind(data.frame(lb=out.df[1, 'label']), out.df)
  out.df <- cbind(data.frame(fld=field), out.df)
  out.df[duplicated(out.df$lb), 'lb'] <- ''
  out.df[duplicated(out.df$fld), 'fld'] <- ''
  out.df
}

summarize.matrix <- function(sites, a, b, quantiles=seq(from=0, to=1, by=0.2), filter='recomb', plot=T, store=T, test=F) {
  # Remove NA values in the given fields.
  sites <- sites[!is.na(sites[, a]),]
  sites <- sites[!is.na(sites[, b]),]

  q.values <- unique(quantile(sites[, a], probs=quantiles, names=F))
  sites$grps_a <- cut(sites[, a], q.values, include.lowest=T)
  q.values <- unique(quantile(sites[, b], probs=quantiles, names=F))
  sites$grps_b <- cut(sites[, b], q.values, include.lowest=T)

  out.df <- ddply(sites, .(grps_a, grps_b), summarize.sites, short.output=F, recomb.gc=T, primate.subs=T)
  pset <- sites[1, 'parameter_set_id']
  rm(sites)
  gc(F)
  out.df$field_a <- a
  out.df$field_b <- b
  out.df$lvl_a <- as.integer(out.df$grps_a)
  out.df$lvl_b <- as.integer(out.df$grps_b)
  out.df$label <- paste(a, b, out.df$grps_a, out.df$grps_b, pset, filter, test, sep='_')
  out.df$test <- test

  if (store) {
    con <- connect(db())
    write.or.update(out.df, 'matrix_summaries', con, 'label')
    disconnect(con)
  }

}

plot.matrices <- function() {
  for (pset in c(1, 2, 3, 6)) {
    for (filter in c('recomb_10k', 'recomb_100k', 'recomb_1mb')) {
      plot.matrix(pset, filter, 'recombM', 'gc')
      plot.matrix(pset, filter, 'recombF', 'gc')
    }
  }
}

plot.matrix <- function(pset, filter, field_a, field_b) {
  con <- connect(db())
  cmd <- sprintf("select * from matrix_summaries where label like '%%%s%%' and pset=%d and field_a='%s' and field_b='%s'", filter, pset, field_a, field_b)
  out.df <- dbGetQuery(con, cmd)
  disconnect(con)

  out.df <- out.df[order(out.df$lvl_a, out.df$lvl_b),]
  print(out.df$n_sites)
  #print(out.df$lvl_a)
  #print(out.df$lvl_b)

  out.df$grps_a <- factor(out.df$lvl_a, levels=unique(out.df$lvl_a), labels=unique(out.df$grps_a))
  out.df$grps_b <- factor(out.df$lvl_b, levels=unique(out.df$lvl_b), labels=unique(out.df$grps_b))
  #print(out.df$grps_a)
  #print(out.df$grps_b)

  plot.flds <- c(
    'p.f.subs', 'med.bl', 'f.const', 'pos.f10', 'f.gt.1.5', 'neg.f10', 'f.less.0.5', 'p.f.ws', 'p.f.sw.nocpg',
    'p.f.nsyn', 'p.gc.star', 'h.f.ws', 'h.f.nsyn', 'syn.f.ws', 'syn.f.sw.nocpg'
  )
  plot.flds <- gsub('\\.', '_', plot.flds)
  plot.lbls <- c()
  plot.df <- data.frame()
  for (i in 1:length(plot.flds)) {
    fld <- plot.flds[i]
    print(fld)
    df1 <- out.df
    df1$val <- rescale(df1[, fld])
    plot.lbls[i] <- sprintf("%s (%.3f - %.3f)", fld, min(df1[, fld]), max(df1[, fld]))
    df1$fld <- fld
    plot.df <- rbind(plot.df, df1)
  }

  plot.df$fld <- factor(plot.df$fld, levels=plot.flds, labels=plot.lbls)

  p <- ggplot(plot.df, aes(x=grps_a, y=grps_b, fill=val))
  p <- p + theme_bw()
  p <- p + geom_tile()
  p <- p + scale_fill_gradientn("Value", colour=c('white', rgb(0.5, 0.5, 1), 'red'))
  p <- p + scale_colour_gradientn("Value", colour=c('white', rgb(0.5, 0.5, 1), 'red'))
#  p <- p + geom_point(aes(size=n_sites), colour='black', alpha=0.3)
  p <- p + scale_size(to=c(0.5, 3))
  p <- p + scale_x_discrete(field_a)
  p <- p + scale_y_discrete(field_b)
  p <- p + facet_wrap(~ fld, ncol=6)
  p <- p + coord_equal()
  p <- p + opts(
    axis.text.x = theme_text(angle=90, hjust=1)
  )

  plot.f <- scratch.f(sprintf("matrix_%s_%s_%s_%s.pdf", pset, filter, field_a, field_b))
  pdf(file=plot.f, height=10, width=18)
  print.ggplot(p)
  dev.off()
}

bsub.cumulative.calc <- function() {
  con <- connect(db())
  for (pset in c(3)) {
    for (filter in c('recomb_100k')) {
      for (direction in c('window')) {
        for (sort.f in c('lrt_stat', 'recombM', 'recombAvg', 'gc', 'nongap_bl')) {
          df <- dbGetQuery(con, sprintf("select * from top_sites_cum where 
            pset=%s and filter='%s' and direction='%s' and sort_f='%s' and i=20", pset, filter, direction, sort.f
          ))
          if (nrow(df) == 0) {
            xtra <- sprintf("%d %s %s %s %s", pset, filter, sort.f, direction, FALSE)
            bsub.function('cumulative_calc', extra.args=xtra, mem=14)
          }
        }
      }
    }
  }
  dbDisconnect(con)
}

# One final recombination test -- look at most strongly positively-selected sites,
# and do a cumulative plot of their M/F recombination, GC content, and WS rates.
cumulative.calc <- function(
  pset,
  filter='recomb_100k',
  sort.f = 'lrt_stat',
  direction='window',
  test=T
) {
  sites <- get.pset.sites(pset, filter=filter, test=test, with.primate.subs=T)
  sites$recombAvg <- (sites$recombF + sites$recombM) / 2

  decrease <- ifelse(direction == 'pos', T, F)
  sites <- sites[order(sites[, sort.f], decreasing=decrease, na.last=NA),]
  sites <- sites[!duplicated(sites[, c('data_id', 'aln_position')]),]
  sites <- sites[!is.na(sites[, sort.f]),]

  if (sort.f %in% c('recombM', 'recombF', 'recombAvg')) {
    sites <- sites[sites[, sort.f] > 0, ]
  }

  # Now, step through each few sites and re-calculate the cumulative summary.
  summary.f <- function(lo, hi, i, x.value) {
    print(paste(lo, hi))
    x.sub <- sites[lo:hi,]
    df.out <- summarize.sites(x.sub, filter=filter, short.output=F, recomb.gc=T, primate.subs=T)

    do.boot <- F
    if (do.boot) {
      # Generate bootstraps and add 95% CIs.
      boot.fn <- function(D, d) {
        boot.sub <- D[d, ]
        res <- summarize.sites(boot.sub, filter=filter, short.output=T, recomb.gc=T, primate.subs=T)
        vals <- c(res$mean.recombM, res$mean.recombF, res$mean.gc, res$p.f.ws, res$p.f.sw)
        vals
      }
      print("Bootstrapping...")
      boot.res <- boot(x.sub, boot.fn, R=50)
      rM.ci <- boot.ci(boot.res, type='basic', conf=0.95, index=1)$basic
      print(rM.ci)
      rF.ci <- boot.ci(boot.res, type='basic', conf=0.95, index=2)$basic
      gc.ci <- boot.ci(boot.res, type='basic', conf=0.95, index=3)$basic
      ws.ci <- boot.ci(boot.res, type='basic', conf=0.95, index=4)$basic
      sw.ci <- boot.ci(boot.res, type='basic', conf=0.95, index=5)$basic
      df.out$mean_recombM_lo <- rM.ci[4]
      df.out$mean_recombM_hi <- rM.ci[5]
      df.out$mean_recombF_lo <- rF.ci[4]
      df.out$mean_recombF_hi <- rF.ci[5]
      df.out$mean_gc_lo <- gc.ci[4]
      df.out$mean_gc_hi <- gc.ci[5]
      df.out$p_f_ws_lo <- ws.ci[4]
      df.out$p_f_ws_hi <- ws.ci[5]
      df.out$p_f_sw_lo <- sw.ci[4]
      df.out$p_f_sw_hi <- sw.ci[5]
    }

    df.out$min_lrt <- min(x.sub$lrt_stat)
    df.out$max_lrt <- max(x.sub$lrt_stat)

    df.out$min_sort_f <- min(x.sub[, sort.f])
    df.out$max_sort_f <- max(x.sub[, sort.f])
    df.out$mean_sort_f <- mean(x.sub[, sort.f])

    df.out$label <- paste(pset, df.out$label, direction, sort.f, lo, hi, sep=' ')

    df.out$filter <- filter
    df.out$pset <- pset
    df.out$lo <- lo
    df.out$hi <- hi
    df.out$i <- i
    df.out$x.value <- x.value
    df.out$direction <- direction
    df.out$sort.f <- sort.f

    con <- connect(db())
    write.or.update(df.out, 'top_sites_cum', con, 'label')
    disconnect(con)
  }

  if (direction == 'window') {
    n <- nrow(sites)
    seq.by <- ifelse(test, floor(n/20), floor(n/20))
    indices <- seq(from=seq.by, to=n, by=seq.by)
  } else {
    n <- nrow(sites) / 10
    seq.len <- ifelse(test, 20, 20)
    indices <- floor(exp(seq(from=floor(log(n/100)), to=log(n), length.out=seq.len)))
    print(indices)
  }

  for (i in 1:length(indices)) {
    if (direction == 'window') {
      summary.f(indices[i] - seq.by, indices[i], i, indices[i] - seq.by/2)
    } else {
      summary.f(1, indices[i], i, indices[i])
    }
  }
}

download.table <- function(tbl) {
  filename <- scratch.f(sprintf("%s.Rdata", tbl))
  con <- connect(db())
  cmd <- sprintf("select * from %s", tbl)
  df <- dbGetQuery(con, cmd)
  disconnect(con)
  save(df, file=filename)
}

cumulative.plots <- function() {
  fn <- function(pset, sort, fields) {
    cumulative.plot(pset=pset, sort.f=sort, fields=fields)
  }

  # LRT stat
  for (i in c(1, 2, 3, 6)) {
    fn(i, 'lrt_stat', 'subs')
  }
  fn(1, 'lrt_stat', 'recomb_gc')

  # Branch Length
  for (i in c(1, 6)) {
    fn(i, 'nongap_bl', 'slr')
    fn(i, 'nongap_bl', 'recomb_gc')
  }

  # GC
  for (i in c(1, 2, 3, 6)) {
    fn(i, 'gc', 'slr')
  }
  fn(1, 'gc', 'subs')
  fn(1, 'gc', 'recomb_gc')

  # Recombination
  for (i in c(1, 2, 3, 6)) {
    fn(i, 'recombAvg', 'slr')
  }
  fn(1, 'recombAvg', 'subs') 
  fn(1, 'recombAvg', 'recomb_gc') 

}

cumulative.plot <- function(pset=pset, 
  filter='recomb_100k', 
  sort.f='lrt_stat', 
  direction='window',
  fields = ''
) {
  con <- connect(db())
  cmd <- sprintf("select * from top_sites_cum where pset=%d and
  filter='%s' and direction='%s' and sort_f='%s'", pset, filter, direction, sort.f)
  df <- dbGetQuery(con, cmd)
  disconnect(con)

  df$logmean_lrt <- log(pmax(0.1, abs(df$mean_lrt)))
  df$nsyn_f_subs <- df$p_f_subs - df$syn_f_subs
  df$f_nsyn <- 1 - (df$f_const + df$f_syn)
  df$f_sub <- 1 - (df$f_const)
  df$f_pos_01 <- df$pos_01 / df$n_sites
  df$log_recombM <- log(df$mean_recombM)
  df$log_gc <- log(df$mean_gc)

  possible.fields <- list(
    mean_recombM = 'Male Recombination',
    mean_recombF = 'Female Recombination',
    log_recombM = 'Male Recombination (log)',
    mean_gc = 'GC Content',
    log_gc = 'GC Content (log)',
    mean_bl = 'Mean Nongap Branch Length',
    p_f_subs = 'Primate Substitution Rate',
    syn_f_subs = 'Primate Synonymous Substitutions Per Codon',
    nsyn_f_subs = 'Primate Nonsynonymous Substitutions Per Codon',
    f_const = 'Fraction Constant Sites',
    f_syn = 'Fraction  Synonymous Sites',
    f_nsyn = 'Fraction Nonsynonymous Sites',
    f_sub = 'Fraction Non-Constant Sites',
    p_f_ws = 'Primate W-S Substitution Rate',
    p_f_sw = 'Primate S-W Substitution Rate',
    syn_f_ws = 'Synonymous W-S Substitution Rate',
    syn_f_sw = 'Synonymous S-W Substitution Rate',
    neg_f10 = 'Fraction NSCs (10% FPR)',
    pos_f10 = 'Fraction PSCs (10% FPR)',
    f_pos_01 = 'Fraction PSCs (1% FPR)',
    f_gt_1 = 'Fracton Sites w>1',
    f_gt_1_5 = 'Fraction Sites w>1.5',
    f_less_0_5 = 'Fraction Sites w<0.5',
    mean_lrt = 'Mean LRT Statistic',
    logmean_lrt = 'Log-Mean LRT Statistic',
    p_gc_star = 'Primate GC*',
    syn_gc_star = 'Synonymous GC*',
    h_gc_star = 'Human GC*',
    mean_mid_omega = 'Mean Omega',
    p_f_nsyn = 'Primate Nsyn Fraction'
  )

  if (fields == 'subs') {
    if ( pset == 1) {
      plot.flds <- c('f_const', 'f_syn', 'f_nsyn', 'syn_f_subs', 'nsyn_f_subs')
    } else {
      plot.flds <- c('f_const', 'f_syn', 'f_nsyn')
    }
  } else if (fields == 'recomb_gc') {
    plot.flds <- c('mean_recombM', 'mean_recombF', 'mean_gc')
  } else if (fields == 'slr') {
    plot.flds <- c('neg_f10', 'pos_f10', 'f_gt_1_5', 'f_less_0_5')
  } else {
    if (sort.f == 'lrt_stat') {
      plot.flds <- unique(c('mean_recombM', 'mean_recombF', 'mean_gc', 'syn_f_subs', 'f_const', 'syn_gc_star'))
    } else if (sort.f == 'gc') {
      plot.flds <- c('f_const', 'p_f_subs', 'syn_f_subs', 'nsyn_f_subs')
    } else if (sort.f == 'recombM') {
      plot.flds <- unique(c('mean_gc', 'syn_f_subs', 'f_const', 'pos_f10', 'neg_f10' ))
    } else if (sort.f == 'nongap_bl') {
      plot.flds <- unique(c('mean_recombM', 'mean_gc', 'syn_f_subs', 'f_const', 'pos_f10', 'neg_f10' ))
    }
  }

  if (fields == 'subs' && sort.f != 'gc') {
    y.str <- 'Value'
  } else {
    y.str <- 'Value'
  }

  plot.lbls <- possible.fields[plot.flds]
  
  add.fld <- function(src, dest, fld) {
    df <- src
    df$fld <- fld
    df$val <- df[, fld]
    df$orig.val <- df$val
    if (direction %in% c('neg', 'pos')) {
      df$val <- df$val / df[nrow(df), 'val']
    } else {
      if (fields == 'subs' && sort.f != 'gc') {

      } else {
#        df$val <- df$val / mean(df[, 'val'])
#         df$val <- (df$val - min(df$val)) / diff(range(df$val))
      }
    }
    dest <- rbind.fill(dest, df)
  }
  plot.df <- data.frame()
  for (fld in plot.flds) {
    plot.df <- add.fld(df, plot.df, fld)
  }


#  if (sort.f == 'lrt_stat' && fields == 'subs') {
#    plot.df$val <- pmin(2, plot.df$val)
#    plot.df$val <- pmax(0, plot.df$val)
#  } else if (sort.f == 'recombM' && fields == 'slr') {
#    plot.df$val <- pmin(1.5, plot.df$val)
#    plot.df$val <- pmax(0.5, plot.df$val)    
#  } else {
#    plot.df$val <- pmin(2, plot.df$val)
#    plot.df$val <- pmax(0.5, plot.df$val)
#  }

  plot.df$fld <- factor(plot.df$fld, levels=plot.flds, labels=plot.lbls)
  plot.df$fld <- factor(plot.df$fld)

  x.df <- plot.df[!duplicated(plot.df$i),]
  x.val <- switch(sort.f,
    gc = 'mean_gc',
    recombM = 'mean_recombM',
    recombAvg = 'mean_recombAvg',
    recombF = 'mean_recombF',
    lrt_stat = 'lrt_50',
    nongap_bl = 'mean_bl'
  )
  x.df <- x.df[order(x.df[, x.val]),]
  cuts <- floor(seq(from=1, to=nrow(x.df), length.out=5))
  #print(cuts)
  cuts <- 1:nrow(x.df) %in% cuts
  x.vals <- x.df[cuts, 'hi']
  #print(x.vals)
  cut.vals <- x.df[cuts, x.val]
  #print(cut.vals)
  cut.vals <- sprintf("%.3f", cut.vals)
  #print(cut.vals)

  sort.lbls <- list(
    gc = 'GC Content',
    recombM = 'Male Recombination Rate',
    recombAvg = 'Sex-Averaged Recombination Rate',
    recombF = 'Female Recombination Rate',
    lrt_stat = 'LRT Statistic',
    nongap_bl = 'Non-gap Branch Length'
  )
  sort.f.lbl <- sort.lbls[sort.f]

  p <- ggplot(plot.df, aes(x=hi, y=val, colour=fld, linetype=fld))

  p <- p + stat_smooth(size=0.5, colour='gray', alpha=0.2)
  p <- p + geom_line(alpha=1, size=1.2)

  if (sort.f == 'lrt_stat') {
    neutral.index <- max(which(x.df$lrt_50 < 0))
    neutral.xval <- x.df[neutral.index, 'hi']
    p <- p + geom_vline(xintercept=neutral.xval, colour=gray(0.5), linetype='dashed')
  }

  x.str <- sprintf("%s", sort.f.lbl)
  p <- p + scale_x_continuous(x.str, breaks=x.vals, labels=cut.vals)
  p <- p + scale_y_continuous(y.str)
  p <- p + scale_colour_discrete("Measurement")
  p <- p + scale_linetype_discrete("Measurement")
  p <- p + facet_grid(fld ~ ., scales="free_y")
  p <- generic.opts(p)
  p <- p + opts(
    axis.text.x = theme_text(angle=90, hjust=1),
    legend.position = 'none',
    strip.text.y = theme_blank(),
    strip.background = theme_blank()
  )
  out.f <- sprintf("top_cum_%s_%s_%s_%s_%s.pdf", sort.f, pset, fields, filter, direction)
  pdf(file=out.f, width=4, height=4)
  print.ggplot(p)
  dev.off()
}

calc.recomb <- function(pset, filter='recomb', test=F) {
  sites <- get.pset.sites(pset, filter=filter, test=test)
  sites <- add.primate.subs(sites, test=test)

  print("Partial correlations...")

  # Compute partial correlations a la 
  # http://mbe.oxfordjournals.org/content/23/5/1068/T2.expansion.html
  cor.df <- subset(sites, select=c('lrt_stat', 'recombM', 'gc', 'nongap_bl'))
  cor.df <- subset(cor.df, !is.na(recombM) & !is.na(gc))
  p.res <- pcor(cor.df, method='spearman')
  rm(cor.df)
  gc(F)
  est <- p.res$estimate
  diag(est) <- 0
  min.v <- min(est, na.rm=T)
  max.v <- max(est, na.rm=T)

  write.csv(est, file=scratch.f(sprintf("recomb_pcor_%s_%s.csv", pset, filter)))
  xt <- xtable(est)
  xt <- color.columns(xt, columns=colnames(xt), limits=c(min.v, max.v))
  out.f <- scratch.f(sprintf("recomb_pcor_%s_%s.txt", pset, filter))
  print.latex(xt, file=out.f)

  quant.f <- function(x, fld) {
    print(fld)
    q.df <- summarize.quantiles(x, fld, primate.subs=T)
    # Keep a subset of primate sub fields.
    q.df <- remove.cols(q.df, c(
      'p.f.cpg', 'h.f.cpg', 'syn.f.cpg',
      'p.f.sw', 'h.f.sw', 'syn.f.sw',
      'syn.f.nsyn',
      'p.f.subs', 'h.f.subs'
    ))
    q.df <- remove.cols(q.df, c('pset', 'label', 'filter'))

    pct.flds <- c('neg.f10', 'pos.f10', 'f.less.0.5', 'f.gt.1.5')
    for (pct.fld in pct.flds) {
      q.df[, pct.fld] <- q.df[, pct.fld] * 100
    }

    print(q.df)
    write.csv(q.df, file=scratch.f(sprintf("recomb_quantiles_%s_%s_%s.csv", fld, pset, filter)), row.names=F)

    xt <- xtable(q.df, digits=3)
    xt <- color.columns(xt,   
      columns=c('med.bl', 'neg.f10', 'pos.f10', 'f.less.0.5', 'f.gt.1.5', 'mean.recombM',
        'mean.recombF', 'mean.gc')
    )
    xt
  }
  out.f <- scratch.f(sprintf("recomb_quantiles_%s_%s.txt", pset, filter))

  print("Quantile summaries...")
  xt <- quant.f(sites, 'gc')
  print.latex(xt, file=out.f)
  cat("\\midrule", file=out.f, append=T)
  xt <- quant.f(sites, 'recombM')
  print.latex(xt, file=out.f, append=T)
  cat("\\midrule", file=out.f, append=T)
  xt <- quant.f(sites, 'recombF')
  print.latex(xt, file=out.f, append=T)

  print("Matrices...")
  summarize.matrix(sites, 'recombM', 'gc', filter=filter, plot=F, test=test)
  gc(F)
  summarize.matrix(sites, 'recombF', 'gc', filter=filter, plot=F, test=test)
}

get.gc.content <- function(width=10000) {
  gc.f <- scratch.f(sprintf("gc_human_%d.Rdata", width))
  if (!file.exists(gc.f)) {
    library(BSgenome.Hsapiens.UCSC.hg19)

    window.width <- width

    chr.names <- seqnames(Hsapiens)[1:25]
    df.list <- list()
    gc.fn <- function(x) {
      af <- alphabetFrequency(x)
      sum(af[2:3]) / sum(af[1:4])
    }
    for (i in 1:length(chr.names)) {
      chr.name <- chr.names[i]
      cur.seq <- Hsapiens[[chr.name]]
      print(chr.name)

      roll.my.own <- T
      if (roll.my.own) {
        cur.len <- length(cur.seq)
        if (cur.len < window.width) {
          window.width <- cur.len / 2
        }
        n.by <- floor(window.width / 10)
        window.starts <- seq(from=1, to=cur.len-window.width, by=n.by)
        window.ends <- seq(from=window.width, to=cur.len, by=n.by)
        window.mids <- window.starts + floor(window.width/2)
        window.mids.l <- window.mids - n.by / 2
        window.mids.h <- window.mids + n.by / 2
        v <- Views(cur.seq, start=window.starts, end=window.ends)
        gcs <- viewApply(v, gc.fn, simplify=T)
        cur.gc.df <- data.frame(
          chr=chr.name,
          start = window.mids.l,
          end = window.mids.h,
          gc=gcs,
          stringsAsFactors=F
        )
        cur.gc.df <- subset(cur.gc.df, !is.nan(gc))
      } else {
        cur.seq <- injectHardMask(cur.seq, '-')
        gc.sum <- letterFrequencyInSlidingView(cur.seq, window.width, c('GC', 'AT'), as.prob=F)
        print(head(gc.sum))
        stop()
        print(summary(gc.sum))
        # gc.sum holds windows starting at i, going to i+window.width-1
        colnames(gc.sum) <- NULL

        half.win <- floor(window.width/2)
        L <- nchar(cur.seq)
        gc.L <- length(gc.sum)

        # we want our GC to be in centered windows.
        # SO, for 1 .. window.width/2 we will use the first value
        # and for nchar(cur.seq) - window.width/2 .. nchar(cur.seq)
        # we will use the last value
        lo.start <- seq(from=1, to=half.win)
        lo.end <- seq(from=2, to=half.win+1)
        lo.gc <- rep(gc.sum[1], times=length(lo.start))
        hi.start <- seq(from=L-half.win+1, to=L-1)
        hi.end <- seq(from=L-half.win+2, to=L)
        hi.gc <- rep(gc.sum[length(gc.sum)], times=length(hi.start))
        mid.start <- seq(from=1 + half.win, to=gc.L + half.win)
        mid.end <- seq(from = 2 + half.win, to=gc.L + half.win + 1)
        mid.gc <- gc.sum

        cur.gc.df <- data.frame(
          chr = chr.name,
          start = c(lo.start, mid.start, hi.start),
          end = c(lo.end, mid.end, hi.end),
          gc = c(lo.gc, mid.gc, hi.gc)
        )

        # Only keep values for every window.width/100 bases.
        every.n <- floor(window.width / 100)
        cur.gc.df <- subset(cur.gc.df, start %% every.n == 0)
        print(nrow(cur.gc.df))
        print(head(cur.gc.df, n=500))
        stop()
      }
      df.list[[i]] <- cur.gc.df
      print(nrow(cur.gc.df))
    }
    gc.df <- rbind.fill(df.list)
    save(gc.df, file=gc.f)
  }
  load(gc.f)
  gc.df
}

add.recomb.gc.to.genes <- function(genes, width=width) {

  genes <- subset(genes, select=c('data_id', 'chr_name', 'chr_start',
  'chr_end', 'chr_strand', 'ref_protein_id'))

  print("Getting recombination rates...")
  recomb.ranges <- get.recomb.ranges(width=width)

  print("Getting GC content...")
  gc.ranges <- get.gc.ranges(width=width)

  print("Creating genes GRanges...")

  # Remove genes w/out coordinates for now... but bring 'em back in after.
  na.genes <- subset(genes, is.na(chr_start))
  has.human <- grepl("ENSP0.*", as.character(genes$ref_protein_id))
  no.human <- genes[!has.human, ]
  genes <- genes[has.human, ]
  genes <- subset(genes, !is.na(chr_start))

  st <- genes$chr_start
  ed <- genes$chr_end
  chr <- genes$chr_name
  strd <- genes$chr_strand

  genes.ranges <- GRanges(
    seqnames = chr,
    ranges = IRanges(st, ed),
    strand = strd,
    as.list(genes)
  )

  print("Adding recomb. GRanges...")
  with.recomb <- add.df(genes.ranges, recomb.ranges,
    keep.fields=c('recombM', 'recombF')
  )
  print("Adding GC Granges...")
  with.gc <- add.df(genes.ranges, gc.ranges,
    keep.fields=c('gc')
  )

  with.gc <- subset(with.gc, select=c('data_id', 'gc'))
  mrgd <- merge(with.recomb, with.gc)

  mrgd <- rbind.fill(mrgd, na.genes, no.human)

  mrgd <- subset(mrgd, select=c('data_id', 'recombM', 'recombF', 'gc'))
  if (width == 1e4) {
    colnames(mrgd) <- c('data_id', 'recombM_10k', 'recombF_10k', 'gc_10k')
  } else if (width == 1e5) {
    colnames(mrgd) <- c('data_id', 'recombM_100k', 'recombF_100k', 'gc_100k')
  } else if (width == 1e6) {
    colnames(mrgd) <- c('data_id', 'recombM_1mb', 'recombF_1mb', 'gc_1mb')
  }
  mrgd
}

add.recomb.gc <- function(sites, test=F, width=width) {
  pset <- sites[1, 'parameter_set_id']

  print("Getting recombination rates...")
  recomb.ranges <- get.recomb.ranges(width=width)

  print("Getting GC content...")
  gc.ranges <- get.gc.ranges(width=width)

  if (!(pset %in% c(1, 6))) {
    print("Loading primate sites for chr coords...")
    # If we're in a species group without human seqs, we have to bring in the human locations
    # from the human sites. Keep fingers crossed that there's enough memory around...!
    primate.sites <- get.pset.sites(1, filter='orig', test=test)
    print(str(primate.sites))
    print(str(sites))
    primate.sites <- subset(primate.sites, !is.na(chr_start),
      select=c('chr_start', 'chr_end', 'chr_name', 'data_id',
      'aln_position')
    )
    print("Merging...")
    sites$chr_start <- NULL
    sites$chr_end <- NULL
    sites$chr_name <- NULL
    sites <- merge(sites, primate.sites, by=c('data_id', 'aln_position'))
    print("Done!")
    rm(primate.sites)
    gc(T)
  }

  sites <- subset(sites, !is.na(chr_start))

  print("Creating sites GRanges...")
  st <- sites$chr_start
  ed <- sites$chr_end
  chr <- sites$chr_name
  sites$chr_start <- NULL
  sites$chr_end <- NULL
  sites$chr_name <- NULL
  sites.ranges <- GRanges(
    seqnames = paste('chr', chr, sep=''),
    ranges = IRanges(st, st+2),
    strand = "*",
    as.list(sites)
  )
  rm(sites)
  
  gc(F)

  print("Adding recomb. GRanges...")
  with.recomb <- add.df(sites.ranges, recomb.ranges,
    keep.fields=c('recombM', 'recombF')
  )
  rm(recomb.ranges)
  print("Adding GC Granges...")
  with.gc <- add.df(sites.ranges, gc.ranges,
    keep.fields=c('gc')
  )
  rm(gc.ranges)
  rm(sites.ranges)

  with.gc <- subset(with.gc, select=c('data_id', 'aln_position', 'gc'))
  print("Merging data frames...")
  mrgd <- merge(with.recomb, with.gc)
  mrgd
}

get.recomb.ranges <- function(width) {
  cache.f <- scratch.f(sprintf("recomb.ranges.%d.Rdata", width))
  if (!file.exists(cache.f)) {
    recomb <- collect.recomb.rates(width=width)
    st <- recomb$start
    ed <- recomb$end
    chr <- recomb$chr
    recomb$start <- NULL
    recomb$end <- NULL
    recomb$chr <- NULL
    recomb.gr <- GRanges(
      seqnames = chr,
      ranges =
        IRanges(st, ed),
      strand = "*",
      as.list(recomb)
    )
    save(recomb.gr, file=cache.f)
  }
  load(cache.f)
  recomb.gr
}

get.gc.ranges <- function(width=width) {
  cache.f <- scratch.f(sprintf("gc.ranges.%d.Rdata", width))
  if (!file.exists(cache.f)) {
    gc.df <- get.gc.content(width=width)
    st <- gc.df$start
    ed <- gc.df$end
    chr <- gc.df$chr
    gc.df$start <- NULL
    gc.df$end <- NULL
    gc.df$chr <- NULL
    gc.gr <- GRanges(
      seqnames = chr,
      ranges = IRanges(st, ed),
      gc = gc.df$gc
    )
    save(gc.gr, file=cache.f)
  }
  load(cache.f)
  gc.gr
}

# Merge the GC and recombination data into the sites
add.df <- function(orig.ranges, other.ranges, keep.fields) {
  match.indices <- match(orig.ranges, other.ranges)
  other.data <- as.data.frame(other.ranges)
  rm(other.ranges)
  other.data$mrg.id <- 1:nrow(other.data)
  other.data <- subset(other.data, select=c('mrg.id', keep.fields))
  orig.data <- as.data.frame(orig.ranges, stringsAsFactors=F)
  rm(orig.ranges)
  orig.data$mrg.id <- match.indices
  mrgd <- merge(orig.data, other.data, by='mrg.id', all.x=T, all.y=F)
  mrgd$mrg.id <- NULL
  mrgd
}

add.primate.subs <- function(sites, test=T, keep.cols=c('mut_ws', 'mut_sw', 'mut_sw_nocpg', 'is_cpg', 'mut_nsyn', 'taxon_id')) {
  print("Adding primate subs...")
  p.df <- get.primate.subs(test=test)
  p.df <- subset(p.df, mut_count=1)
  p.df <- subset(p.df, confidence > 0.8)
  p.df$aln_position <- p.df$aln_pos

  p.df$cpg_fwd <- (p.df$nuc_from == 'C' & p.df$nuc_to == 'T') & p.df$mut_cpg == 1
  p.df$cpg_rev <- (p.df$nuc_from == 'G' & p.df$nuc_to == 'A') & p.df$mut_rev_cpg == 1

  p.df$is_cpg <- p.df$cpg_fwd | p.df$cpg_rev
  p.df$mut_sw <- 1 - p.df$mut_ws
  # Remove cpg muts from the ws and sw rates.
  p.df$mut_sw_nocpg <- ifelse(p.df$is_cpg, 0, p.df$mut_sw)

  p.df <- subset(p.df, select=c('data_id', 'aln_position', keep.cols))
  sites <- merge(sites, p.df, by=c('data_id', 'aln_position'), all.x=T)
  sites
}

get.primate.subs <- function(test=T) {
  test.str <- ifelse(test, '_test', '')
  subs.f <- scratch.f(sprintf("primate_subs%s.Rdata", test.str))
  if (!file.exists(subs.f)) {
    print("Collecting subs from table...")
    # Get primate substitution events.
    prim.tx <- all.primates()
    prim.str <- paste('(', paste(prim.tx, collapse=', '), ')', collapse='')
    limit.str <- ifelse(test, 'LIMIT 500000', '')
    cmd <- sprintf("select data_id, aln_pos, taxon_id, mut_nsyn, confidence, mut_cpg, mut_rev_cpg, codon_cpg, mut_ws, aa_from, aa_to, nuc_from, nuc_to from subs where
      aln_pos IS NOT NULL and data_id IS NOT NULL and taxon_id IS NOT NULL
    and taxon_id IN %s %s",
      prim.str, limit.str)
    con <- connect(db())
    subs <- dbGetQuery(con, cmd)
    disconnect(con)
    save(subs, file=subs.f)
  }
  load(subs.f)
  subs
}

filter.default <- function(sites) {
  sites <- filter.branchlength(sites)
  sites <- filter.random(sites)
  sites <- filter.ncod(sites)
  sites <- filter.omega(sites)
  sites
}

test.stringent <- function() {
  sites <- get.pset.sites(1, filter='default', test=T)
  sites <- filter.stringent(sites)
}

test.filters <- function() {
  sites <- get.pset.sites(1, filter='orig', test=T)
  sites <- process.sites(sites)
  print(str(sites))
  print(paste("orig: ",nrow(sites)))
  x <- filter.default(sites)
  print(paste("default: ",nrow(x)))
  x <- filter.default(filter.default(sites))
  print(paste("double default: ",nrow(x)))
  x <- filter.stringent(sites)
  print(paste("stringent: ",nrow(x)))
  x <- filter.pfam(sites)
  print(paste("pfam: ",nrow(x)))
  x <- filter.clusters(sites)
  print(paste("clusters: ",nrow(x)))
}

filter.stringent <- function(sites) {
  sites <- filter.dups(sites)
  sites <- filter.clusters(sites)
  sites <- filter.ncod.stringent(sites)
  sites <- filter.default(sites)

  sites
}

summarize.baddies <- function() {
  # Collect data_id / aln_positions of alignment segments w/ bad windows.
  baddies.f <- scratch.f("win_baddies.Rdata")
  load(baddies.f)
  baddies <- df

  print(nrow(baddies))

  print(sum(table(baddies$data_id) >= 10))

  bad.df <- ddply(baddies, .(data_id), function(x) {
    data.frame(
      n = nrow(x)
    )
  })
  print(nrow(bad.df))

}

filter.clusters <- function(sites, return.inverse=F) {
  sites <- filter.default(sites)

  # Collect data_id / aln_positions of alignment segments w/ bad windows.
  baddies.f <- scratch.f("win_baddies.Rdata")
  load(baddies.f)
  baddies <- df

  #con <- connect(db())
  #cmd <- sprintf("select * from win_baddies")
  #baddies <- dbGetQuery(con, cmd)
  #disconnect(con)

  baddies <- subset(baddies, is_leaf == 1)
  print(sprintf("%d bad windows", nrow(baddies)))

  # Create a 'bad.df' data frame indicating data_id / aln_pos
  #  sites contained in clusters above the 99.9th percentile for any
  #  given species or ancestral node.
  win.size <- baddies[1, 'win_size']
  bad.data_ids <- c()
  bad.aln_pos <- c()
  for (i in 0:(win.size-1)) {
    d_id <- baddies$data_id
    aln_pos <- baddies$aln_position + i
    bad.data_ids <- c(bad.data_ids, d_id)
    bad.aln_pos <- c(bad.aln_pos, aln_pos)
  }
  bad.df <- data.frame(
    data_id = bad.data_ids,
    aln_position = bad.aln_pos
  )

  sum.df <- ddply(sites, .(data_id), function(x) {
    data.frame(
      n_sites = nrow(x)
    )
  })

  # Merge the bad data_id/aln_positions with the genes data frame
  # to identify genes with a high percentage of bad sites.
  #pp("bad.df: %d", nrow(bad.df))
  #genes <- get.genes()
  #genes <- subset(genes, select=c('data_id', 'aln_length'))
  #pp("genes: %d", nrow(genes))
  #mgd <- merge(genes, bad.df)
  #pp("merged: %d", nrow(mgd))
  
  mgd <- merge(sum.df, bad.df)

  bad.summaries <- ddply(mgd, .(data_id), function(x) {
    sum.bad <- nrow(x)
    n.bad.positions <- length(unique(x$aln_position))
    n.total <- x[1, 'n_sites']
    data.frame(
      n.total = n.total,
      bad.total = sum.bad,
      n.bad.positions = n.bad.positions,
      f.bad.positions = n.bad.positions / n.total
    )
  })

  #print(quantile(bad.summaries$n.bad.positions, c(0.1, 0.25, 0.5, 0.75, 0.9, 1)))
  #print(quantile(bad.summaries$f.bad.positions, c(0.1, 0.25, 0.5, 0.75, 0.9, 1)))

  #f.bad.threshold <- quantile(bad.summaries$f.bad.positions, 0.75)
  f.bad.threshold <- 0.1

  bad.genes <- subset(bad.summaries, f.bad.positions > f.bad.threshold)
  bad.gene.ids <- bad.genes$data_id
  print(sprintf("Calling bad genes with >%.3f sites within bad windows", f.bad.threshold))
  print(sprintf("Yielded %d bad genes", length(bad.gene.ids)))
  
  rm(bad.summaries)
  rm(bad.genes)
  rm(mgd)

  bad.df <- bad.df[!duplicated(bad.df),]

  # Merge the cluster_sites data frame with the sites data frame...
  # There should be no loss here, so double-check that.  Remove any
  # sites that should be filtered based on high NS subs within
  # 15-codon windows.
  bad.str <- paste(bad.df$data_id, bad.df$aln_position, sep=' ')
  print(sprintf("Yielded %d bad sites", length(bad.str)))
  rm(bad.df)
  sites.str <- paste(sites$data_id, sites$aln_position, sep=' ')

  bad.sites <- sites.str %in% bad.str
  bad.genes <- sites$data_id %in% bad.gene.ids

  print(sprintf("Actually got %d bad gene IDs", sum(bad.genes)))
  print(sprintf("Actually got %d bad site IDs", sum(bad.sites)))
  if (return.inverse) {
    sites[bad.sites | bad.genes,]
  } else {
    sites[!(bad.sites | bad.genes),]
  }
}

filter.test <- function() {
  sites <- get.pset.sites(1, test=T)
  sites <- filter.stringent(sites)
}

get.cluster <- function(taxon_id, win.size=15, test=F) {
  cluster.f <- scratch.f(paste('win_', taxon_id, win.size, '_', as.character(test), '.Rdata', sep=''))
  if (!file.exists(cluster.f)) {
    con <- connect(db())
    null.str <- 'and taxon_id is not null and aln_position is not null and data_id is not null'
    if (test) {
      cmd <- sprintf("select * from windows_%d where taxon_id=%d %s limit 100000;", win.size, taxon_id, null.str)
    } else {
      cmd <- sprintf("select * from windows_%d where taxon_id=%d %s;", win.size, taxon_id, null.str)
    }
    clusters <- dbGetQuery(con, cmd)
    disconnect(con)
    save(clusters, file=cluster.f)
  }
  load(cluster.f)
  clusters
}

process.cluster <- function(taxon_id, win.size=15, test=F) {
  win <- get.cluster(taxon_id, win.size=win.size, test=test)

  is.leaf <- win[1, 'is_leaf']

  s.e2 <- quantile(win$n_s_subs, 1 - 1e-2)
  s.e3 <- quantile(win$n_s_subs, 1 - 1e-3)
  s.e4 <- quantile(win$n_s_subs, 1 - 1e-4)
  ns.e2 <- quantile(win$n_ns_subs, 1 - 1e-2)
  ns.e3 <- quantile(win$n_ns_subs, 1 - 1e-3)
  ns.e4 <- quantile(win$n_ns_subs, 1 - 1e-4)

  # Find the number of nsyn subs with > than the synonymous 99th percentile
  n.ns.se3 <- nrow(subset(win, n_ns_subs > s.e3))
  n.ns.se4 <- nrow(subset(win, n_ns_subs > s.e4))
  n.ns.nse3 <- nrow(subset(win, n_ns_subs > ns.e3))
  n.ns.nse4 <- nrow(subset(win, n_ns_subs > ns.e4))

  s.tbl <- table(win$n_s_subs)
  ns.tbl <- table(win$n_ns_subs)
  s.counts.str <- paste(s.tbl, collapse=' ')
  ns.counts.str <- paste(ns.tbl, collapse=' ')

  ns.windows <- subset(win, n_ns_subs > 0)
  conf <- weighted.mean(ns.windows$mean_ns_confidence, ns.windows$n_ns_subs)

  clust.df <- data.frame(
    label = paste(taxon_id, win.size, test, sep=' '),
    taxon_id = taxon_id,
    win_size = win.size,
    s_counts = s.counts.str,
    ns_counts = ns.counts.str,
    is_leaf = is.leaf,
    n_clusters = nrow(win),
    mean_conf = conf,
    syn_e2 = s.e2,
    syn_e3 = s.e3,
    syn_e4 = s.e4,
    nsyn_e2 = ns.e2,
    nsyn_e3 = ns.e3,
    nsyn_e4 = ns.e4,
    n_ns_se3 = n.ns.se3,
    n_ns_se4 = n.ns.se4,
    n_ns_nse3 = n.ns.nse3,
    n_ns_nse4 = n.ns.nse4
  )

  con <- connect(db())
  write.or.update(clust.df, 'win_thresholds', con, 'label')
  disconnect(con)

  # Output all the bad windows...
  bad.wins <- subset(win, n_ns_subs > ns.e3)
  bad.df <- subset(bad.wins, select=c('data_id', 'aln_position', 'taxon_id', 'n_ns_subs', 'is_leaf'))
  bad.df$label <- paste(bad.df$data_id, bad.df$taxon_id, bad.df$aln_position)
  bad.df$win_size <- win.size
  
  con <- connect(db())
  write.or.update(bad.df, 'win_baddies', con, 'label')
  disconnect(con)
}

bsub.collect.clusters <- function() {
  con <- connect(db())
  cmd <- sprintf("select distinct(taxon_id) from windows_15 limit 75;")
  df <- dbGetQuery(con, cmd)
  disconnect(con)
  tx.ids <- df$taxon_id

  for (id in tx.ids) {
    bsub.function('collect_clusters', extra.args=paste(id, 'F', sep=' '), mem=6)
  }
}

filter.dups <- function(sites, return.inverse=F) {
  genes <- get.genes()

  #dup.threshold <- quantile(genes$dup_species_count, 0.75)
  dup.threshold <- 2
  print(sprintf("Duplication species count threshold: > %d", dup.threshold))
  bad.genes <- subset(genes, dup_species_count > dup.threshold)
  bad.ids <- bad.genes$data_id
  print(sprintf("%d genes with too many dups", length(bad.ids)))

  if (return.inverse) {
    subset(sites, data_id %in% bad.ids)
  } else {
    subset(sites, !(data_id %in% bad.ids))
  }
}


filter.gc <- function(sites) {
  # Remove sites in genes with the top and bottom 10% GC content.
  # Get the GC content from the genes vector.
  genes <- get.genes()

  gc.fn <- ecdf(genes$gc_3)
  genes$gc_cum <- gc.fn(genes$gc_3)
  bad.genes <- subset(genes, gc_cum < .10 | gc_cum > .90)
  bad.ids <- bad.genes$data_id

  subset(sites, !(data_id %in% bad.ids))
}

filter.omega <- function(sites) {
  subset(sites, omega < omega_upper & omega < 50)
}

filter.branchlength <- function(sites) {
  subset(sites, bl_z > 0.1)
}

filter.random <- function(sites) {
  subset(sites, is.na(random))
}

filter.ncod <- function(sites) {
  subset(sites, ncod > 3)
}

filter.ncod.stringent <- function(sites) {
  # Only allow sites with at least 75% of the max ncod.
  max.ncod <- max(sites$ncod)
  ncod.thresh <- floor(max.ncod * 0.75)
  subset(sites, ncod >= ncod.thresh)
}

filter.constant <- function(sites) {
  subset(sites, is.na(note) | note != 'constant')
}

filter.pfam <- function(sites) {
  sites <- filter.default(sites)
  subset(sites, !is.na(pfam_domain))
}

filter.pfam.stringent <- function(sites) {
  sites <- filter.stringent(sites)
  subset(sites, !is.na(pfam_domain))
}

pset.df <- function(factors=F, prefix='') {
  map.list <- list(
    '1' = 'Primates',
    '4' = 'Atlantogenata',
    '10' = 'HMRD',
    '7' = 'Sparse Glires',
    '9' = 'HQ Mammals',
    '2' = 'Glires',
    '3' = 'Laurasiatheria',
    '8' = 'Sparse Mammals',
    '5' = 'Eutheria',
    '6' = 'Mammals'
  )
  char.list <- list(
    '1' = 'p',
    '4' = 'a',
    '10' = 'f',
    '7' = 'sg',
    '9' = 'h',
    '2' = 'g',
    '3' = 'l',
    '8' = 'sm',
    '5' = 'e',
    '6' = 'm'
  )
  df <- data.frame(
    pset_id = as.numeric(names(map.list)),
    pset = names(map.list),
    label = paste(prefix, unlist(map.list), sep=''),
    char = unlist(char.list),
    stringsAsFactors=factors
  )
  if (factors) {
    df$label <- factor(df$pset, levels=names(map.list), labels=unlist(map.list))
  }
  df
}

dist.to.factor <- function(dists) {
  factor(dists, levels=c('lnorm', 'gamma', 'weibull', 'beta', 'exp'), labels=c('Lognormal', 'Gamma', 'Weibull', 'Beta', 'Exponential'))
}

use.type.to.alias <- function(use_type, factors=F) {
  fct <- factor(use_type,
    levels=c('omega', 'ci', 'omega_noconstant', 'ci_noconstant'),
    labels = c(
      '\\omgml',
      '\\ci',
      '\\omgml (Excl. Constant)',
      '\\ci (Excl. Constant)'
    )
  )
  if (factors) {
    fct
  } else {
    as.character(fct)    
  }
}

filter.to.alias <- function(filters, factors=F) {
  fct <- factor(filters,
    levels=c('none', 'default', 'stringent', 'pfam', 'pfam_stringent', 'clusters', 'clusters_inverse', 'dups_inverse'),
    labels = c(
      'None',
      'Relaxed',
      'Conservative',
      'Pfam',
      'Pfam Conservative',
      'Clusters Excluded',
      '(Clusters)',
      '(Paralogs)'
    )
  )
  if (factors) {
    fct
  } else {
    as.character(fct)    
  }
}

pset.to.alias <- function(psets, factors=F, ...) {
  map <- pset.df(factors=factors, ...)
  match.inds <- match(psets, map$pset)
  map$label[match.inds]
}

pset.to.short <- function(psets, factors=F) {
  map <- pset.df(factors=factors)
  match.inds <- match(psets, map$pset)
  map$char[match.inds]
}


write.subsets.table <- function() {
<<<<<<< HEAD
=======
  library(R.oo)
  source("~/src/greg-ensembl/projects/phylosim/PhyloSimPlots.R")
>>>>>>> 0d0d8b9b

  taxids.list <- list(
    '1' = c(9478, 9483, 9544, 9593, 9598, 9601, 9606, 30608,
  30611, 61853),
    '4' = c(9358, 9361, 9371, 9785, 9813),
    '10' = c(9606, 10090, 10116, 9615),
    '7' = c(10090, 10116, 10020, 43179, 10141),
    '9' = c(9606, 9598, 9544, 10090, 10116, 9615, 9913, 9823, 9796),
    '2' = c(9978, 9986, 10020, 10090, 10116, 10141, 43179),
    '3' = c(9365, 9615, 9646, 9685, 9739, 9796, 9823, 9913, 30538,
  42254, 59463, 132908),
    '8' = c(9258, 9315, 9361, 9785, 9606, 10090, 9615),
    '5' = c(9358, 9361, 9365, 9371, 9478, 9483, 9544, 9593, 9598,
  9601, 9606, 9615, 9646, 9685, 9739, 9785, 9796, 9813, 9823, 9913,
  9978, 9986, 10020, 10090, 10116, 10141, 30538, 30608, 30611, 37347,
  42254, 43179, 59463, 61853, 132908),
    '6' = c(9258, 9315, 9358, 9361, 9365, 9371, 9478, 9483, 9544,
  9593, 9598, 9601, 9606, 9615, 9646, 9685, 9739, 9785, 9796, 9813,
  9823, 9913, 9978, 9986, 10020, 10090, 10116, 10141, 13616, 30538,
  30608, 30611, 37347, 42254, 43179, 59463, 61853, 132908)
  )

  aliases <- llply(taxids.list, function(x) {
    paste(sort(taxid.to.alias(x)), collapse=', ')
  })
  counts <- llply(taxids.list, function(x) {
    length(x)
  })

  genes.df <- get.genes.split()
  #print(head(genes.df))

  pset.mpls <- ddply(genes.df, .(pset), function(x) {
    data.frame(
      slrMPL=median(x$mpl, na.rm=T)
    )
  })
  pset.bls <- ddply(genes.df, .(pset), function(x) {
    data.frame(
      slrTotal=median(x$bl, na.rm=T)
    )
  })

  out.df <- data.frame(
    pset = as.integer(names(taxids.list)),
    'Name' = pset.to.alias(names(taxids.list)),
    'Count' = unlist(counts),
    'Species' = paste("\\tiny{", unlist(aliases), "}", sep="")
  )
  out.df <- merge(out.df, pset.mpls)
  out.df <- merge(out.df, pset.bls)

  out.df$pset <- NULL

  out.df <- out.df[order(out.df$slrTotal),]

  print(out.df)

  xt <- xtable(out.df)
  xt <- color.column(xt, 'slrMPL')
  xt <- color.column(xt, 'slrTotal')
  print.latex(xt, scratch.f("table_species_set_summary.txt"))

  #print(out.df)
}

write.summary.tables <- function() {
  con <- connect(db()); 
  summaries <- dbGetQuery(con, 'select * from summaries')
  disconnect(con)

  summaries <- cbind(data.frame(
    lbl=pset.to.alias(summaries$pset),
    pset.fact=pset.to.alias(summaries$pset, factors=T),
    flt=filter.to.alias(summaries$filter),
    flt.fact=filter.to.alias(summaries$filter, factors=T)
  ), summaries)

  df <- subset(summaries, pset %in% c(1, 6))
  df <- subset(df, filter %in% c('none', 'default', 'stringent', 'pfam', 'clusters_inverse', 'dups_inverse'))
  df <- df[order(df$pset.fact, df$flt.fact),]
  df[duplicated(df$pset), 'lbl'] <- ''

  first.split <- nrow(df) / 2
  .write.summary.table(df, prefix='filter_summaries', split.at.indices=c(first.split))

  df <- subset(summaries, filter == 'default')
  df <- df[order(df$pset.fact),]
  df[duplicated(df$filter), 'flt'] <- ''
  .write.summary.table(df, prefix='pset_summaries')

  df <- subset(summaries, filter == 'stringent')
  df <- df[order(df$pset.fact),]
  df[duplicated(df$filter), 'flt'] <- ''
  .write.summary.table(df, prefix='pset_summaries_stringent')
}

.write.summary.table <- function(df, prefix, split.at.indices=c()) {
  df$lbl <- gsub('_', '\\\\_', df$lbl)

  # Do some formatting...
  df$f_nsyn <- 1 - (df$f_syn + df$f_const)
  df$n_sites_s <- sprintf("%.2e", df$n_sites)
  to.pct <- function(df, pct.columns) {
    for (cl in pct.columns) {
      df[, cl] <- df[, cl] * 100
    }
    df
  }

  pct.cols <- c('f_const', 'f_syn', 'f_nsyn', 'pos_f05', 'neg_f05', 'neutral_f05', 'pos_f10', 'neg_f10', 'neutral_f10',
    'f_less_0_5', 'f_less_1', 'f_gt_1', 'f_gt_1_5')
  df <- to.pct(df, pct.cols)

  df$n_genes <- as.integer(df$n_genes)
  df$med_ncod <- as.integer(df$med_ncod)
  df$pos_10 <- as.integer(df$pos_10)
  df$pos_05 <- as.integer(df$pos_05)
  df$pos_01 <- as.integer(df$pos_01)
  df$pos_bh_05 <- as.integer(df$pos_bh_05)

  df$f_pos_10 <- df$pos_10 / df$n_sites
  df$f_pos_05 <- df$pos_05 / df$n_sites
  df$f_pos_01 <- df$pos_01 / df$n_sites
  df$f_pos_bh_05 <- df$pos_bh_05 / df$n_sites
  df <- to.pct(df, c('f_pos_10', 'f_pos_05', 'f_pos_01', 'f_pos_bh_05'))

  first.tbl.cols <- c('lbl', 'flt', 'n_sites_s', 'f_const', 'f_syn',
  'f_nsyn', 'med_ncod', 'med_bl', 'mean_bl', 'sd_bl', 'mean_omega',
  'sd_omega', 'f_less_0_5', 'f_less_1', 'f_gt_1', 'f_gt_1_5')

  second.tbl.cols <- c('lbl', 'flt', 'pos_10', 'f_pos_10', 'pos_05',
  'f_pos_05', 'pos_01', 'f_pos_01', 'pos_bh_05', 'f_pos_bh_05', 'neg_f10',
  'neutral_f10', 'pos_f10', 'neg_f05', 'neutral_f05', 'pos_f05')
    
  first.t <- subset(df, select=first.tbl.cols)
  second.t <- subset(df, select=second.tbl.cols)

  ccs <- c('med_bl', 'mean_bl', 'sd_bl', 'med_ncod', 'mean_omega', 'sd_omega', 'f_const',
  'f_syn', 'f_nsyn', 'f_less_0_5', 'f_less_1', 'f_gt_1', 'f_gt_1_5',
  'f_pos_10', 'f_pos_05', 'f_pos_01', 'f_pos_bh_05', 
  'neg_f05', 'neutral_f05', 'pos_f05', 'neg_f10', 'neutral_f10', 'pos_f10')

  if (length(split.at.indices) > 0) {
    xt1 <- xtable(first.t)
    xt2 <- xtable(second.t)

    ind <- which(colnames(xt2) == 'f_pos_bh_05') + 1
    attr(xt2, 'digits')[ind] <- 3
    
    xt1.list <- list()
    xt2.list <- list()
    cur.lo <- 1
    split.at.indices <- c(split.at.indices, nrow(xt1))
    for (i in 1:length(split.at.indices)) {
      cur.hi <- split.at.indices[i]
      xt1.top <- xt1[cur.lo:cur.hi,]
      xt2.top <- xt2[cur.lo:cur.hi,]
      skip.clr <- F
      if (i == 3) {
        skip.clr <- T
      }
      xt1.top <- color.columns(xt1.top, intersect(ccs,first.tbl.cols), log=F, skip.coloring=skip.clr)
      xt2.top <- color.columns(xt2.top, intersect(ccs,second.tbl.cols), log=F, skip.coloring=skip.clr)

      xt1.list[[i]] <- xt1.top
      xt2.list[[i]] <- xt2.top

      cur.lo <- cur.hi+1
    }
  } else {
    xt1 <- xtable(first.t)
    xt1 <- color.columns(xt1, intersect(ccs,first.tbl.cols), log=T)
    xt1.list <- list(xt1)
    xt2 <- xtable(second.t)

    ind <- which(colnames(xt2) == 'f_pos_bh_05') + 1
    attr(xt2, 'digits')[ind] <- 3

    xt2 <- color.columns(xt2, intersect(ccs,second.tbl.cols), log=T)
    xt2.list <- list(xt2)
  }
  
  add.pct <- function(xt, colb) {
    paste('(', R.oo::trim(colb), ')', sep='')
  }

  for (i in 1:length(xt2.list)) {
    x <- xt2.list[[i]]
    x[, 'f_pos_10'] <- add.pct(x, x$f_pos_10)
    x[, 'f_pos_05'] <- add.pct(x, x$f_pos_05)
    x[, 'f_pos_01'] <- add.pct(x, x$f_pos_01)
    x[, 'f_pos_bh_05'] <- add.pct(x, x$f_pos_bh_05)
    xt2.list[[i]] <- x
  }

  ff1 <- scratch.f(paste(prefix, "_1.txt", sep=''))
  ff2 <- scratch.f(paste(prefix, "_2.txt", sep=''))

  for (i in 1:length(xt1.list)) {
    appnd <- (i > 1)
    print.latex(xt1.list[[i]], ff1, append=appnd)
    if (i != length(xt1.list)) {
      cat("\\midrule", file=ff1, append=T)
    }
  }
  for (i in 1:length(xt2.list)) {
    appnd <- (i > 1)
    print.latex(xt2.list[[i]], ff2, append=appnd)
    if (i != length(xt2.list)) {
      cat("\\midrule", file=ff2, append=T)
    }
  }
}

do.poisson.sim <- function(dnds, neutral_thresh=1) {
  n <- 1000 * 1000
  print(sprintf("  %.2f", dnds))
  for (bl in seq(from=0.05, to=10, length.out=20)) {
    #print(sprintf("    %.2f", bl))
    for (distr_shape in c('const_bl_no_inv', 'constant', 'gamma_2', 'gamma_0.5')) {
      #print(sprintf("      %s", distr_shape))

      if (distr_shape == 'const_bl_no_inv') {
        bl.dist <- bl
      } else {
        # Model a normally-distributed branchlength.
        bl.dist <- rnorm(n=n, mean=bl, sd=bl * .67)
        # Cut off the BL distribution at a 0.1 quantile.
        bl.dist <- pmax(quantile(bl.dist, probs=c(0.1)), bl.dist)
      }

      # Use constant DNDS or sample from a distribution
      if (distr_shape %in% c('constant', 'const_no_inv', 'const_bl_no_inv')) {
        dnds.dist <- dnds
      } else if (distr_shape %in% c('weibull_0.5', 'weibull_0.8', 'weibull_1')) {
        weibull.shape <- 1
        if (distr_shape == 'weibull_0.5') {
          weibull.shape <- 0.5
        } else if (distr_shape == 'weibull_0.8') {
          weibull.shape <- 0.8
        }
        weibull.scale <- dnds / gamma(1 + 1 / weibull.shape)
        dnds.dist <- rweibull(n, shape=weibull.shape, scale=weibull.scale)
      } else if (distr_shape %in% c('gamma_1', 'gamma_0.5', 'gamma_2')) {
        gamma.shape <- 1
        if (distr_shape == 'gamma_0.5') {
          gamma.shape <- 0.5
        } else if (distr_shape == 'gamma_2') {
          gamma.shape <- 2
        }
        gamma.scale <- dnds / gamma.shape
        dnds.dist <- rgamma(n, shape=gamma.shape, scale=gamma.scale)
      }
      #print(mean(dnds.dist))

      # Consider a 'neutral_thresh' which is the quantile above which to push sites     
      # to neutral.
      if (neutral_thresh < 1) {
        # Figure out the dnds level at the given quantile.
        dnds.q <- quantile(dnds.dist, probs=neutral_thresh)
        dnds.dist[dnds.dist > dnds.q] <- 1
      }

      # Sample synonymous and non-synonymous subs as a poisson process
      syn.subs <- rpois(n, lambda=bl.dist)
      nsyn.subs <- rpois(n, lambda=bl.dist * dnds.dist)

      # Add a %-age of invariant sites.
      f.invariant <- 0.065
      if (distr_shape == 'const_no_inv') {
        f.invariant <- 0
      }
      invariant.sites <- runif(n=n, min=0, max=1) <= f.invariant
      syn.subs[invariant.sites] <- 0
      nsyn.subs[invariant.sites] <- 0

      # Count constant, nsyn, and syn sites.
      const.sites <- sum(syn.subs == 0 & nsyn.subs == 0)
      syn.sites <- sum(syn.subs > 0 & nsyn.subs == 0)
      nsyn.sites <- sum(nsyn.subs > 0)

      # Calculate sitewise dN/dS estimates
      nsyn.syn <- syn.subs > 0 & nsyn.subs > 0
      nsyn.no.syn <- syn.subs == 0 & nsyn.subs > 0
      syn.no.nsyn <- nsyn.subs == 0 & syn.subs > 0
      const <- syn.subs == 0 & nsyn.subs == 0

      # Synonymous, no nsyn: zero
      syn.dnds <- nsyn.subs[syn.no.nsyn] / syn.subs[syn.no.nsyn]
      # Constant: zero
      const.dnds <- nsyn.subs[const]
      # Nsyn, no syn: put at dnds=1
      nsyn.dnds <- rep(1, times=sum(nsyn.no.syn))
      # Syn & nsyn: take ratio
      both.dnds <- nsyn.subs[nsyn.syn] / syn.subs[nsyn.syn]
          
      all.dnds <- c(syn.dnds, const.dnds, nsyn.dnds, both.dnds)
          
      # Clip to max value.
      omega.top.q <- 2
      all.dnds <- pmin(all.dnds, omega.top.q)

      mean.dnds <- mean(all.dnds)
      sd.dnds <- sd(all.dnds)
      mean.nz <- mean(all.dnds[all.dnds > 0])
      sd.nz <- sd(all.dnds[all.dnds > 0])

      mean.blw <- mean(all.dnds[all.dnds < 1])
      sd.blw <- sd(all.dnds[all.dnds < 1])

      f_lt_0_5 <- sum(all.dnds < 0.5) / length(all.dnds)
      f_lt_1 <- sum(all.dnds < 1) / length(all.dnds)
      f_gt_1 <- sum(all.dnds > 1) / length(all.dnds)
      f_gt_1_5 <- sum(all.dnds > 1.5) / length(all.dnds)

      lbl <- paste(dnds, bl, distr_shape, neutral_thresh, sep=" ")

      out.df <- data.frame(
        lbl = lbl,
        neutral_thresh = neutral_thresh,
        dnds = dnds,
        bl = bl,
        distr_shape = distr_shape,
        n_const = const.sites,
        n_syn = syn.sites,
        n_nsyn = nsyn.sites,
        f_const = const.sites / n,
        f_syn = syn.sites / n,
        f_nsyn = nsyn.sites / n,
        omega_top_q = omega.top.q,
        mean_dnds = mean.dnds,
        mean_nz = mean.nz,
        mean_blw = mean.blw,
        sd_dnds = sd.dnds,
        sd_nz = sd.nz,
        sd_blw = sd.blw,
        f_lt_0_5 = f_lt_0_5,
        f_lt_1 = f_lt_1,
        f_gt_1 = f_gt_1,
        f_gt_1_5 = f_gt_1_5
      )

      con <- connect(db())
      write.or.update(out.df, 'poisson', con, 'lbl')
      dbDisconnect(con)
    }
  }
}

bsub.poisson.sims <- function() {
  # Trying to see if the proportion of synonymous sites is invariant to the branch
  # length of the species set being investigated...
  # Simple model: we have a syn rate, a (lower) nsyn rate, and observations.
  # We observe after time T, and classify into three site types: constant, syn, nsyn

  for (dnds in seq(from=0.1, to=0.7, by=0.1)) {
    neutral_thresh <- 1
#    for (neutral_thresh in c(0.8, 0.9, 1)) {
      bsub.function('poisson_sim', mem=8, extra.args=paste(dnds, neutral_thresh))
#    }
  }
}

plot.poisson.sims <- function() {
  con <- connect(db()); 
  out.df <- dbGetQuery(con, 'select * from poisson')
  dbDisconnect(con)

  plot.vals <- c('f_const', 'f_syn', 'f_nsyn', 'mean_dnds', 'f_lt_1', 'f_gt_1')
  plot.lbls <- c('Const.', 'Syn.', 'Nsyn', 'Mean dN/dS', '< 1', '> 1')

  comb.df <- data.frame()
  for (val in plot.vals) {
    cur.df <- out.df
    cur.df$val.lbl <- val
    cur.df$val <- cur.df[, val]
    if (val == 'f_lt_1') {
      cur.df$val <- cur.df$val - 0.6
    } else if (val == 'f_gt_1') {
      cur.df$val <- cur.df$val*3 + 0.3
    }
    comb.df <- rbind(comb.df, cur.df)
  }
  comb.df$pset <- NA

  comb.emp <- data.frame()


  con <- connect(db()); 

  empirical.df <- dbGetQuery(con, 'select pset, mean_bl as bl,
    f_const, f_syn, (1 - f_const - f_syn) as f_nsyn, mean_omega as
    mean_dnds, sd_omega as sd_dnds, mean_abv, sd_abv, mean_blw,
    sd_blw, f_less_0_5 as f_lt_0_5, f_less_1 as f_lt_1, f_gt_1_5,
    f_gt_1 from summaries where filter="default" order by pset' )

  dbDisconnect(con)
  empirical.df$pset <- pset.to.short(empirical.df$pset)
  empirical.df$dnds <- 1
  print(head(empirical.df))

  for (val in plot.vals) {
    cur.df <- empirical.df
    cur.df$val.lbl <- val
    cur.df$val <- cur.df[, val]
    if (val == 'f_lt_1') {
      cur.df$val <- cur.df$val - 0.6
    } else if (val == 'f_gt_1') {
      cur.df$val <- cur.df$val*3 + 0.3
    }
    comb.emp <- rbind(comb.emp, cur.df)
  }

  comb.emp$val.lbl <- factor(comb.emp$val.lbl, levels=plot.vals, labels=plot.lbls)
  comb.df$val.lbl <- factor(comb.df$val.lbl, levels=plot.vals, labels=plot.lbls)
  comb.df$sim.lbl <- paste(comb.df$distr_shape, comb.df$neutral_thresh)

  # Turn the continuous dnds into a factor for better control of the color gradient.
  comb.df$dnds <- factor(comb.df$dnds)
  clr.f <- colorRampPalette(c('blue', 'red'), bias=1)
  clrs <- clr.f(length(unique(comb.df$dnds)))

  sub.df <- subset(comb.df, neutral_thresh == 1 & distr_shape %in% c('constant', 'gamma_2'))

  p <- ggplot(sub.df, aes(x=bl, y=val, group=dnds))
  p <- p + theme_bw()
  p <- p + geom_line(alpha=0.25, aes(colour=dnds))
  p <- p + scale_colour_manual("Mean dN/dS", values=clrs)
  p <- p + geom_text(data=comb.emp, aes(x=bl*1.05, label=pset), size=2.5, hjust=0, vjust=0.5)
  p <- p + geom_point(data=comb.emp, size=0.5)
  p <- p + scale_y_log10("Measured Value")
  p <- p + scale_x_log10("Branch Length")
  p <- p + coord_cartesian(xlim=c(0.5, 10), ylim=c(0.05, 2))
  p <- p + facet_grid(sim.lbl ~ val.lbl)

  pdf(file=scratch.f("poisson_sims.pdf"), width=10, height=5)
  print.ggplot(p)
  dev.off()

  sub.df <- subset(comb.df, neutral_thresh == 1)

  p <- ggplot(sub.df, aes(x=bl, y=val, group=dnds))
  p <- p + theme_bw()
  p <- p + geom_line(alpha=0.25, aes(colour=dnds))
  p <- p + scale_colour_manual("Mean dN/dS", values=clrs)
  p <- p + geom_point(data=comb.emp, size=1)
  p <- p + scale_y_continuous("Measured Value")
  p <- p + scale_x_continuous("Branch Length")
  p <- p + facet_grid(distr_shape ~ val.lbl)
  pdf(file=scratch.f("poisson_nolog.pdf"), width=9, height=5)
  print.ggplot(p)
  dev.off()

}

plot.gamma.dnds <- function() {
  n <- 20000
  out.df <- data.frame()
  for (shape in c('gamma 2', 'gamma 0.5')) {
    for (dnds in seq(from=0.1, to=0.7, by=0.1)) {
      if (shape == 'gamma 2') {
        gamma.shape <- 2
      } else {
        gamma.shape <- 0.5
      }
      gamma.scale <- dnds / gamma.shape
      dnds.dist <- rgamma(n, shape=gamma.shape, scale=gamma.scale)
      out.df <- rbind(out.df, data.frame(
        shape = shape,
        dnds = dnds,
        val = dnds.dist       
      ))
    }
  }
  # Turn the continuous dnds into a factor for better control of the color gradient.
  out.df$dnds <- factor(out.df$dnds)
  clr.f <- colorRampPalette(c('blue', 'red'), bias=1)
  clrs <- clr.f(length(unique(out.df$dnds)))

  p <- ggplot(out.df, aes(x=val, colour=dnds, group=dnds))
  p <- p + theme_bw()
  p <- p + geom_line(stat='density', alpha=0.7)
  p <- p + scale_colour_manual("Mean dN/dS", values=clrs)
  p <- p + scale_x_continuous("dN/dS", limits=c(-0.1, 3))
  p <- p + scale_y_continuous("Density")
  p <- p + coord_cartesian(xlim=c(0, 3))
  p <- p + facet_grid(shape ~ .)
  pdf(file=scratch.f("poisson_dnds.pdf"), width=5, height=4)
  print.ggplot(p)
  dev.off()
}


bl.breakdown.plot <- function() {
  con <- connect(db()); 
  df <- dbGetQuery(con, 'select * from summaries where filter="default" order by pset')
  dbDisconnect(con)

  df$pop_size <- as.integer(round(c(
    20000, # Primates
    230000, # Glires
    34410, # Laurasiatheria
    30000, # Atlantogenata
    110000, # Eutheria
    120000, # Mammalia
    230000, # Sparse G
    120000 # Sparse M
  )))

  plt.vals <- c('neg_f05', 'neg_f10', 'f_less_1', 'pos_f05', 'pos_f10', 'f_gt_1')
  out.df <- reshape(df,
    varying=plt.vals, 
    times=plt.vals,
    v.names='val', 
    timevar='lbl',
    idvar='pset',
    direction='l'
  )

  out.df$lbl <- factor(out.df$lbl, levels=plt.vals,
    labels = c('Purifying (5% FPR)', 'Purifying (10% FPR)', 'Omega < 1',
      'Positive (5% FPR)', 'Positive (10% FPR)', 'Omega > 1')
  )

  out.df$type <- 1
  out.df[as.integer(out.df$lbl) >= 4, 'type'] <- 2

  clrs <- c(
    rgb(0.3, 0.3, 1),
    rgb(0.5, 0.5, 1),
    rgb(0.7, 0.7, 1),
    rgb(1, 0.3, 0.3),
    rgb(1, 0.5, 0.5),
    rgb(1, 0.7, 0.7)
  )

  p <- ggplot(out.df, aes(x=med_bl, y=val, colour=lbl))
  p <- p + theme_bw()
  p <- p + geom_point()
  p <- p + geom_line()

  p <- p + scale_colour_manual(values=clrs)
  p <- p + scale_x_continuous("Median BL")
  p <- p + scale_y_continuous("Fraction of sites")
  p <- p + facet_grid(type ~ ., scale="free_y")

  pdf(file='test.pdf', width=10, height=4)
  vplayout(2, 1)
  print.ggplot(p, vp=subplot(1,1))

  p <- ggplot(out.df, aes(x=pop_size, y=val, colour=lbl))
  p <- p + theme_bw()
  p <- p + geom_point()
  p <- p + geom_line()

  p <- p + scale_colour_manual(values=clrs)
  p <- p + scale_x_log10("Ne")
  p <- p + scale_y_continuous("Fraction of sites")
  p <- p + facet_grid(type ~ ., scale="free_y")

  print.ggplot(p, vp=subplot(2,1))
  dev.off()


}

bl_pos_sel_breakdown <- function(pset, test=F) {
  pos_sel_summary <- function(x) {
    n_abv <- nrow(subset(x, omega > 1))
    n_blw <- nrow(subset(x, omega < 1))
    n_pos <- nrow(subset(x, lrt_stat > qchisq(0.95, df=1)))
    n <- nrow(x)
    med_ncod <- median(x$ncod)
    ncod_qs <- as.integer(quantile(x$ncod, c(0.25, 0.5, 0.75)))
    bl_qs <- quantile(x$nongap_bl, c(0.25, 0.5, 0.75))
    data.frame(
      bl_lo = bl_qs[1],
      bl_med = bl_qs[2],
      bl_hi = bl_qs[3],
      ncod_lo = ncod_qs[1],
      ncod_med = ncod_qs[2],
      ncod_hi = ncod_qs[3],
      below_one = n_blw / n * 100,
      above_one = n_abv / n * 100,
      pos_f = n_pos / n * 100
    )
  }

  sites <- get.pset.sites(6, test=test)
  sites$bl_quantile <- round_any(sites$bl_z, 0.1, f=ceiling)
  df <- ddply(sites, .(bl_quantile), pos_sel_summary)
  df <- cbind(data.frame(species='', stringsAsFactors=F), df)
  df[1, 'species'] <- pset.to.alias(6)

  sites <- get.pset.sites(1, test=test)
  sites$bl_quantile <- round_any(sites$bl_z, 0.1, f=ceiling)
  df2 <- ddply(sites, .(bl_quantile), pos_sel_summary)
  df2 <- cbind(data.frame(species='', stringsAsFactors=F), df2)
  df2[1, 'species'] <- pset.to.alias(1)

  xt <- xtable(df)
  xt <- color.columns(xt, c('above_one', 'below_one', 'pos_f'), log=T)

  xt2 <- xtable(df2)
  xt2 <- color.columns(xt2, c('above_one', 'below_one', 'pos_f'), log=T)

  xt.blank <- xt[1, ]
  xt.blank[, names(xt.blank)] <- ''

  xt.f <- scratch.f("bl_pos_sel_breakdown.txt")
  print.latex(xt, xt.f)
  print.latex(xt.blank, xt.f, append=TRUE)
  print.latex(xt2, xt.f, append=TRUE)

  #print(df)
}

sites.bl.effect.correlations <- function() {
  con <- connect(db()); 
  df <- dbGetQuery(con, 'select * from summaries where filter="default" order by pset')
  dbDisconnect(con)

  # Data from http://www.plosone.org/article/info:doi/10.1371/journal.pone.0004396
  # Gray whale estimate from http://www.nature.com/nrg/journal/v10/n3/fig_tab/nrg2526_T1.html
  # Low elephant pop size from http://www.nature.com/hdy/journal/v84/n3/full/6886740a.html
  # Evidence for larger ancestral mammalian pop. size: http://www.indiana.edu/~lynchlab/PDF/Lynch173.pdf
  df$pop_size <- as.integer(round(c(
    20000, # Primates
    230000, # Glires
    34410, # Laurasiatheria
    30000, # Atlantogenata
    110000, # Eutheria
    120000, # Mammalia
    230000, # Sparse G
    120000 # Sparse M
  )))
   
  cor.f <- function(df, fld_a) {
    df$cur_val <- df[, fld_a]
    m <- 's'
    bl.cor <- cor.test(df$cur_val, df$med_bl, method=m)
    ps.cor <- cor.test(df$cur_val, df$pop_size, method=m)
    omg.cor <- cor.test(df$cur_val, df$mean_omega, method=m)
    syn.cor <- cor.test(df$cur_val, df$f_syn, method=m)
    nsyn.cor <- cor.test(df$cur_val, 1 - (df$f_syn+df$f_const), method=m)
    const.cor <- cor.test(df$cur_val, df$f_const, method=m)
    blw.cor <- cor.test(df$cur_val, df$f_less_1, method=m)
    blw5.cor <- cor.test(df$cur_val, df$f_less_0_5, method=m)
    neg.cor <- cor.test(df$cur_val, df$neg_f10, method=m)
    pos.cor <- cor.test(df$cur_val, df$pos_f10, method=m)
    neut.cor <- cor.test(df$cur_val, df$neutral_f10, method=m)
    cor.l <- list(
      'Branch Length' = bl.cor,
      '\\Ne' = ps.cor,
      'Mean \\omgml' = omg.cor,
      'Constant' = const.cor,
      'Synonymous' = syn.cor,
      'Nsynonoymous' = nsyn.cor,
      '\\omgml $<$1' = blw.cor,
      '\\omgml $<$0.5' = blw5.cor,
      '\\psfive' = pos.cor,
      '\\nsfive' = neg.cor
    )    

    out.df <- data.frame()
    for (i in c(1:length(cor.l))) {
      cur.cor <- cor.l[[i]]
      cur.lbl <- names(cor.l)[i]
      cur.df <- data.frame(
        b = cur.lbl,
        'Correlation' = cur.cor$estimate,
        'Pval' = cur.cor$p.value
      )
      out.df <- rbind(out.df, cur.df)
    }
    out.df
  }

  df.bl <- cor.f(df, 'med_bl')
  df.pop <- cor.f(df, 'pop_size')
  df.pop$b <- NULL
  colnames(df.pop) <- c('Correlation 2', 'Pval 2')

  out.df <- cbind(df.bl, df.pop)
  print(out.df)

  xt <- xtable(out.df)
  xt <- color.columns(xt, c('Pval', 'Pval 2'), low=rgb(0.3, 0.3, 1), high='white')
  print.latex(xt, file=scratch.f("summary.correlations.txt"))  
}

subplot <- function(x, y) viewport(layout.pos.col=x, layout.pos.row=y)
vplayout <- function(x, y) {
  grid.newpage()
  pushViewport(viewport(layout=grid.layout(y,x)))
}


pp <- function(...) {
  print(sprintf(...))
}

remove.cols <- function(x, cols) {
  subset(x, select=setdiff(colnames(x), cols))
}

generic.opts <- function(p) {
    p + opts(
      axis.text.x = theme_text(angle=90, hjust=1, size=8),
      strip.text.y = theme_text(angle=0, hjust=0, size=10),
      strip.background = theme_blank()
    ) + theme_bw()
}<|MERGE_RESOLUTION|>--- conflicted
+++ resolved
@@ -4396,11 +4396,8 @@
 
 
 write.subsets.table <- function() {
-<<<<<<< HEAD
-=======
   library(R.oo)
   source("~/src/greg-ensembl/projects/phylosim/PhyloSimPlots.R")
->>>>>>> 0d0d8b9b
 
   taxids.list <- list(
     '1' = c(9478, 9483, 9544, 9593, 9598, 9601, 9606, 30608,
