--- conflicted
+++ resolved
@@ -37,23 +37,6 @@
 }
 
 # Grabs from the database the true and inferred omegas for the given reference sequence.
-<<<<<<< HEAD
-get.all.data = function(dir=NULL) {
-
-  if (!is.null(dir)) {
-    load(paste(dir,"/slrsim_sites.Rdata",sep=""))
-    return(data)
-  }
-  query = sprintf("SELECT * FROM stats_sites")
-  sites = get.vector(con,query,columns='all')
-  
-  query = sprintf("SELECT * FROM stats_genes")
-  genes = get.vector(con,query,columns='all')
-
-  all = merge(sites,genes,by=c('data_id','node_id','parameter_set_id'))
-  
-  #print(str(all))
-=======
 get.all.data = function(sites.cols=NULL,genes.cols=NULL) {
   if (is.null(sites.cols)) {
     sites.cols = "s.aln_dnds,s.aln_lrt,s.seq_position,s.true_dnds,s.true_ncod,s.true_type";
@@ -64,7 +47,6 @@
   query = sprintf("select %s,%s from stats_genes g JOIN stats_sites s ON g.data_id=s.data_id",genes.cols,sites.cols)
   all = get.vector(con,query,columns='all')
  
->>>>>>> 0b1d4f5d
   return(all)
 }
 
@@ -618,7 +600,6 @@
   return(data)
 }
 
-<<<<<<< HEAD
 plot.ncod = function(data,col.names=c('alignment_name')) {
   require(ggplot2)
   labels <- apply(as.data.frame(data[,col.names]),1,paste,collapse='/')
@@ -642,13 +623,6 @@
   print(p)
 }
 
-plot.by.columns = function(data,base.dir='.',col.names=c('alignment_name')) {
-source("aln-tools/aln.tools.R")
-source("aln-tools/phylo.tools.R")
-source("aln-tools/plot.phylo.greg.R")
-require(ape)
-require(doBy)
-=======
 plot.by.columns = function(data,
   base.dir='.',
   script.dir='~/src/greg-ensembl/scripts',
@@ -659,7 +633,6 @@
   source(paste(script.dir,"/aln-tools/phylo.tools.R",sep=''))
   source(paste(script.dir,"/aln-tools/plot.phylo.greg.R",sep=''))
   library(ape)
->>>>>>> 0b1d4f5d
 
   labels <- apply(as.data.frame(data[,col.names]),1,paste,collapse='_')
   labels <- sub(" ","",labels)
