package Bio::Greg::Slrsim::LoadTrees;

use strict;
use Cwd;
use Time::HiRes;
use POSIX qw(strftime mktime);

use Bio::EnsEMBL::Hive::Process;
use Bio::EnsEMBL::Utils::Exception;

use File::Path;

use base ('Bio::Greg::Hive::Process');

sub param_defaults {
  my $self = shift;
  return {
    experiment_name => 'filter_sweeps',
    tree_root_dir   => $self->base . '/projects/slrsim/trees'
  };
}

sub fetch_input {
  my $self = shift;

  $self->load_all_params();
  $self->load_simulation_params();

  $self->_output_folder();
  mkpath( [ $self->_output_folder ]);

}

sub _output_folder {
  my $self = shift;
  return $self->get_output_folder('/homes/greg/lib/greg-ensembl/projects/slrsim/NO.backup/output');
}

sub run {
  my $self = shift;

  my @simsets;

  my $experiment_name = $self->param('experiment_name');
  if ( defined $experiment_name ) {

    # Tricky Perl: Call the method corresponding to the current experiment.
    @simsets = @{ $self->$experiment_name() };
  } else {
    throw("No experiment defined!");
  }

  printf "Creating %d simulation sets...\n", scalar(@simsets);

  my $creation_tags = {
    timestamp       => strftime( "%Y-%m-%d", localtime ),
    experiment_name => $experiment_name
  };
  $self->store_meta($creation_tags);

  throw("No simulation sets for experiment $experiment_name !") unless ( defined @simsets );

  my $tree_dir = $self->param('tree_root_dir') || '.';

  $self->disconnect_when_inactive(0);

  foreach my $params (@simsets) {
    $self->verify_params($params);

    print "Loading params:\n";
    $self->hash_print($params);

    my $replicates = $params->{slrsim_replicates};
    $replicates = 1 if ( $replicates < 1 );

    my $base_node;
    if ( defined $params->{slrsim_tree} ) {
      $base_node = $params->{slrsim_tree};
      delete $params->{slrsim_tree};
    } elsif ( defined $params->{slrsim_tree_file} ) {
      $base_node = $self->_get_tree_from_file( $params->{'slrsim_tree_file'} );
    } elsif ( defined $params->{slrsim_tree_newick} ) {
      $base_node = Bio::EnsEMBL::Compara::TreeUtils->from_newick( $params->{slrsim_tree_newick} );
      delete $params->{slrsim_tree_newick};
    }

    my @tree_lengths;
    if ( defined $params->{slrsim_tree_lengths} ) {
      @tree_lengths = @{ $params->{slrsim_tree_lengths} };
    }

    my $tree_string = $base_node->newick_format;
    print "$tree_string\n";

    # Take the next tree length if we're provided with a list of lengths.
    if ( defined @tree_lengths ) {
      my $length = $tree_lengths[ 0 ];
      $params->{slrsim_tree_length} = $length;
    }
    
    my $p = {
      slrsim_replicates       => $replicates,
      tree_string      => $tree_string,
      parameter_set_id => $self->parameter_set_id,
    };
    my $data_id = $self->new_data_id($p);
    $p->{data_id} = $data_id;

    my $combined_params = $self->replace( $params, $p );
    
    my ($job_id) = @{ $self->dataflow_output_id( $combined_params, 1 ) };
    print "  -> Created slrsim job: $job_id \n";    
    sleep(0.05);
  }

  # For each unique slrsim_label, flow out a collect_slrsim job.
  my $label_hash;
  map {$label_hash->{$_->{slrsim_label}} = 1} @simsets;
  foreach my $label (keys %$label_hash) {
    my $params = {
      slrsim_label => $label
    };
    my ($job_id) = @{ $self->dataflow_output_id( $params, 2)};
    print "  -> Created collection job: $job_id \n";
  }
}

sub _get_tree_from_file {
  my $self     = shift;
  my $filename = shift;

  my $tree_dir = $self->param('tree_root_dir') || '.';
  my $file = $tree_dir . '/' . $filename;
  print " -> Tree file: $file\n";
  open( IN, "$file" );
  my $newick_str = join( "", <IN> );
  $newick_str =~ s/\n//g;
  close(IN);
  print " -> Tree string: $newick_str\n";
  my $tree = Bio::EnsEMBL::Compara::TreeUtils->from_newick($newick_str);
  return $tree;
}

sub load_tree_into_database {
  my $self    = shift;
  my $tree    = shift;
  my $sim_rep = shift;
  my $params  = shift;

  my $mba = $self->compara_dba->get_MemberAdaptor;
  my $pta = $self->compara_dba->get_ProteinTreeAdaptor;

  my $node = $tree->copy;

  my $md5 = Digest::MD5->new;
  $md5->add($params);
  $md5->add($sim_rep);
  my $unique_string = substr( $md5->hexdigest, 20 );

  my $tree_mult = $params->{'slrsim_tree_mult'};
  if ($tree_mult) {
    Bio::EnsEMBL::Compara::TreeUtils->scale( $node, $tree_mult );
  }
  my $tree_length = $params->{'slrsim_tree_length'};
  if ($tree_length) {
    $node = Bio::EnsEMBL::Compara::TreeUtils->scale_to( $node, $tree_length );
  }
  my $tree_max_path = $params->{'slrsim_tree_max_path'};
  if ($tree_max_path) {
    print "Tree max path: $tree_max_path\n";
    $node = Bio::EnsEMBL::Compara::TreeUtils->scale_max_to( $node, $tree_max_path );
  }
  my $tree_mean_path = $params->{'slrsim_tree_mean_path'};
  if ($tree_mean_path) {
    print "Tree mean path: $tree_mean_path\n";
    $node = Bio::EnsEMBL::Compara::TreeUtils->scale_mean_to( $node, $tree_mean_path );
  }

  my $final_length = Bio::EnsEMBL::Compara::TreeUtils->total_distance($node);

  print "Final lenth: $final_length\n";

  # Go through each leaf and store the member objects.
  foreach my $leaf ( $node->leaves ) {

    #print "leaf: ".$leaf->name."\n";
    $leaf->stable_id( $leaf->name );
    $leaf->source_name($unique_string);
    $mba->store($leaf);
    $leaf->adaptor(undef);
  }

  # Store the tree in the XYZ_node table.
  $pta->store($node);

  my $node_id = $node->node_id;
  print " -> Node ID: $node_id\n";
  $self->param( 'node_id', $node_id );

  #  printf "  > %.50s\n", $node->newick_format;

  # Store all parameters as tags.
  $params->{'slrsim_rep'}         = $sim_rep;
  $params->{'slrsim_tree_length'} = $final_length;
  delete $params->{'slrsim_tree_lengths'};
  my $sim_param_str = Bio::EnsEMBL::Compara::ComparaUtils->hash_to_string($params);
  foreach my $tag ( sort keys %{$params} ) {
    $self->store_tag( $tag, $params->{$tag} );
    sleep(0.1);
  }

  # Store the whole parameter set as a string.
  $self->store_tag( "params_slrsim", $sim_param_str );

  my $output_params = {
    node_id          => $node_id,
    parameter_set_id => $self->parameter_set_id,
    experiment_name  => $params->{'experiment_name'}
  };
  my $data_id = $self->new_data_id($output_params);
  $output_params->{data_id} = $data_id;

  my ($job_id) = @{ $self->dataflow_output_id( $output_params, 1 ) };
  print "  -> Created job: $job_id \n";

  $node->release_tree;
}

sub load_simulation_params {
  my $self = shift;

  # Trees.
  my $trees = {
    'bglobin'    => 'bglobin.nh',
    'artificial' => 'artificial.nh',
    'encode'     => 'encode.nh'
  };
  $self->param( 'trees', $trees );

  # Omega distributions.
  my $omega_distributions = {
    anisimova_02_M3 => {
      omega_distribution_name     => "Anisimova 2002 M3",
      phylosim_omega_distribution => 'M3',
      phylosim_p0                 => 0.386,
      phylosim_p1                 => 0.535,
      phylosim_p2                 => 0.079,
      phylosim_w0                 => 0.018,
      phylosim_w1                 => 0.304,
      phylosim_w2                 => 1.691,
    },
    anisimova_02_M3_hi => {
      omega_distribution_name     => "Anisimova 2002 M3",
      phylosim_omega_distribution => 'M3',
      phylosim_p0                 => 0.386,
      phylosim_p1                 => 0.535,
      phylosim_p2                 => 0.079,
      phylosim_w0                 => 0.018,
      phylosim_w1                 => 0.304,
      phylosim_w2                 => 4.739,
    },
    lognormal => {
      phylosim_omega_distribution => 'lognormal',
      phylosim_meanlog            => -1.864,
      phylosim_sdlog              => 1.2007
    },
    massingham_05_A => {
      omega_distribution_name     => "Massingham 2005-A (M8)",
      phylosim_omega_distribution => 'M8',
      phylosim_p0                 => 0.9432,
      phylosim_p                  => 0.572,
      phylosim_q                  => 2.172,
      phylosim_w                  => 2.081
    },
    massingham_05_A2 => {
      omega_distribution_name     => "Massingham 2005-A2 (M8, 15% pos-sel)",
      phylosim_omega_distribution => 'M8',
      phylosim_p0                 => 0.85,
      phylosim_p                  => 0.572,
      phylosim_q                  => 2.172,
      phylosim_w                  => 2.081
    },
    massingham_05_B => {
      omega_distribution_name     => "Massingham 2005-B (M3)",
      phylosim_omega_distribution => 'M3',
      phylosim_p0                 => 0.75,
      phylosim_p1                 => 0.25,
      phylosim_w0                 => 0.5,
      phylosim_w1                 => 1.5
    },
    neutral => {
      phylosim_omega_distribution => 'constant',
      phylosim_w                  => 1
    },
    purifying => {
      phylosim_omega_distribution => 'constant',
      phylosim_w                  => 0.2
    },
    lognormal_wide_2 => {
      phylosim_omega_distribution => 'lognormal',
      phylosim_meanlog            => -1.25,
      phylosim_sdlog              => 0.45
    },
    lognormal_wide => {
      phylosim_omega_distribution => 'lognormal',
      phylosim_meanlog            => -1.5,
      phylosim_sdlog              => 0.84
    },
    lognormal_narrow => {
      phylosim_omega_distribution => 'lognormal',
      phylosim_meanlog            => -2.25,
      phylosim_sdlog              => 1.49
    },
    lognormal_narrow_2 => {
      phylosim_omega_distribution => 'lognormal',
      phylosim_meanlog            => -3,
      phylosim_sdlog              => 1.925
    },
    lognormal_low => {
      phylosim_omega_distribution => 'lognormal',
      phylosim_meanlog            => -2.803,
      phylosim_sdlog              => 1.0
    },
    lognormal_low_2 => {
      phylosim_omega_distribution => 'lognormal',
      phylosim_meanlog            => -4,
      phylosim_sdlog              => 1.84
    },
    lognormal_high => {
      phylosim_omega_distribution => 'lognormal',
      phylosim_meanlog            => -1.819,
      phylosim_sdlog              => 1.5
    },
    lognormal_high_2 => {
      phylosim_omega_distribution => 'lognormal',
      phylosim_meanlog            => -1.0,
      phylosim_sdlog              => 0.784
    },
    uniform_neutral => {
      phylosim_omega_distribution => 'constant',
      phylosim_w                  => 1
    },
    uniform_low => {
      phylosim_omega_distribution => 'constant',
      phylosim_w                  => 0.3
    },
    uniform_low2 => {
      phylosim_omega_distribution => 'constant',
      phylosim_w                  => 0.1
    },
    uniform_pos => {
      phylosim_omega_distribution => 'constant',
      phylosim_w                  => 1.5
    },
    uniform_pos2 => {
      phylosim_omega_distribution => 'constant',
      phylosim_w                  => 2
    },

  };
  $self->param( 'omega_distributions', $omega_distributions );

  ## Phylo analysis settings.
  my $phylo_analyses = {
    none => {
      slrsim_analysis_name => "None",
      analysis_action     => 'none',
    },
    slr => {
      slrsim_analysis_name => "SLR Sitewise",
      analysis_action     => "slr",
    },
    paml_m8 => {
      slrsim_analysis_name => "PAML Sitewise M8",
      analysis_action     => "paml_m8"
    },
    paml_m2 => {
      slrsim_analysis_name => 'PAML Sitewise M2',
      analysis_action     => 'paml_m2'
    },
  };
  $self->param( 'phylo_analyses', $phylo_analyses );

  my $indel_models = {
    pow => {
      phylosim_insertmodel => 'POW 1.8 40',
      phylosim_deletemodel => 'POW 1.8 40'
    },
    nb => {
      phylosim_insertmodel => 'NB 0.35 2',
      phylosim_deletemodel => 'NB 0.35 2'
    },
    none => {
      phylosim_insertmodel => 'NB 0.35 2',
      phylosim_deletemodel => 'NB 0.35 2',
      phylosim_insertrate  => 0,
      phylosim_deleterate  => 0,
    }
  };
  $self->param( 'indel_models', $indel_models );
}

####
### SLRSIM DEFAULT PARAMS
sub slrsim_defaults {
  my $self = shift;

  my $tree = $self->tree_param('anisimova_bglobin');
  $tree->{slrsim_tree_mean_path} = 1;

  my $indel_rate = $self->indel_rate_param(0.1)
    ;    # The *combined* total indel rate (half goes to insertions, half to deletions)
  my $indel_shape = $self->indel_shape_param('pow');

  my $reps   = $self->reps_param(20);
  my $length = $self->length_param(500);

  my $aln      = $self->aln_param('muscle');
  my $omegas   = $self->omega_param('lognormal_high');
  my $analysis = $self->analysis_param('slr');

  my $filter        = $self->filter_param('none', 0.6);

  return $self->replace(
    $tree, $indel_rate, $indel_shape, $reps,   $length,
    $aln,  $omegas,     $analysis,    $filter
  );
}

sub slrsim_all {
  my $self = shift;

  my @all_sets;
  my @cur_set;

  foreach my $sub_experiment ('slrsim_one_c') {
    @cur_set = @{ $self->$sub_experiment() };
    $self->apply_experiment_name_to_sets( \@cur_set, $sub_experiment );
    push @all_sets, @cur_set;
  }

  return \@all_sets;
}

sub scheme_a {
  my $self = shift;

  my $tree_param  = $self->tree_param('artificial');
  my $omega_param = $self->omega_param('lognormal');
  my $ref_param = $self->ref_param('Human');
  my $params      = $self->replace( $self->slrsim_defaults, $tree_param, $ref_param, $omega_param );
  return $params;
}

sub scheme_b {
  my $self = shift;

  my $tree_param  = $self->tree_param('bglobin');
  my $omega_param = $self->omega_param('lognormal');
  my $ref_param = $self->ref_param('human');
  my $params      = $self->replace( $self->slrsim_defaults, $tree_param, $ref_param, $omega_param );
  return $params;
}

sub scheme_c {
  my $self = shift;

  my $tree_param  = $self->tree_param('encode');
  my $omega_param = $self->omega_param('lognormal');
  my $ref_param = $self->ref_param('Human');
  my $params      = $self->replace( $self->slrsim_defaults, $tree_param, $ref_param, $omega_param );
  return $params;
}

sub fig_zero {
  my $self = shift;

  my @sets;

  push @sets, @{$self->_fig_zero($self->scheme_a, 'slr')};
  push @sets, @{$self->_fig_zero($self->scheme_a, 'paml_m8')};
  push @sets, @{$self->_fig_zero($self->scheme_a, 'paml_m2')};
  push @sets, @{$self->_fig_zero($self->scheme_b, 'slr')};
  push @sets, @{$self->_fig_zero($self->scheme_b, 'paml_m8')};
  push @sets, @{$self->_fig_zero($self->scheme_b, 'paml_m2')};
  push @sets, @{$self->_fig_zero($self->scheme_c, 'slr')};
  push @sets, @{$self->_fig_zero($self->scheme_c, 'paml_m8')};
  push @sets, @{$self->_fig_zero($self->scheme_c, 'paml_m2')};

  my $n = scalar(@sets);
  print "Tree count: $n\n";

  $self->store_meta($sets[0]);
  return \@sets;
}

sub _fig_zero {
  my $self = shift;
  my $scheme = shift;
  my $analysis_type = shift;

  my $params = $scheme;
  $params = $self->replace($params, $self->analysis_param($analysis_type));
<<<<<<< HEAD
  $params = $self->replace($params, $self->reps_param(50));

  my @sets;
  my @lengths = map { $_ * 1 / 5 } (0.25, 0.5, 1 .. 10);
=======
  $params = $self->replace($params, $self->reps_param(100));

  my @sets;
  my @lengths = map { $_ * 1 / 5 } 1 .. 10;
>>>>>>> b8060681
  foreach my $path_length (@lengths) {
    my $cur_params = $self->replace( $params, $self->mean_path_param($path_length) );    
    my $tree = $cur_params->{tree_name};
    my $tree_obj;
    if ( ref $tree && $tree->isa('Bio::EnsEMBL::Compara::NestedSet') ) {
      $tree_obj = $tree;
    } else {
      $tree_obj = $self->_get_tree_from_file( $cur_params->{slrsim_tree_file} );
    }    
    $tree_obj = Bio::EnsEMBL::Compara::TreeUtils->scale_mean_to( $tree_obj, $path_length );
    my $total_length = Bio::EnsEMBL::Compara::TreeUtils->total_distance($tree_obj);

    $cur_params = $self->replace(
      $cur_params, {
        phylosim_insertrate => 0,
        phylosim_deleterate => 0,
        slrsim_label        => "${tree}_${analysis_type}_${path_length}",
        slrsim_tree         => $tree_obj
      }
      );
    push @sets, $cur_params;
  }
  return \@sets;
}

sub fig_one_a {
  my $self = shift;

  my @sets;

  push @sets, @{$self->_fig_one($self->scheme_a, 'slr')};
  return \@sets;
}

sub fig_one_b {
  my $self = shift;

  my @sets;

  push @sets, @{$self->_fig_one($self->scheme_b, 'slr')};
  return \@sets;
}

sub fig_one_c {
  my $self = shift;

  my @sets;

  push @sets, @{$self->_fig_one($self->scheme_c, 'slr')};
  return \@sets;
}

sub _fig_one {
  my $self = shift;
  my $scheme = shift;
  my $analysis_type = shift;

  my @array;
  foreach my $aln ('true', 'clustalw', 'mafft', 'prank', 'prank_codon') {
    my $p = {};
    if ( $aln eq 'mafft_filter' ) {
      my $aln_p         = $self->aln_param('mafft');
      my $filter_p      = $self->filter_param('tcoffee', 0.6);
      $p = $self->replace( $scheme, $aln_p, $filter_p);
      $p->{alignment_name} = 'mafft_filter';
    } elsif ( $aln eq 'mafft_optimal' ) {
      my $aln_p         = $self->aln_param('mafft');
      my $filter_p      = $self->filter_param('oracle', 0.6);
      $p = $self->replace( $scheme, $aln_p, $filter_p);
      $p->{alignment_name} = 'mafft_optimal';
    } else {
      my $aln_p = $self->aln_param($aln);
      $p = $self->replace( $scheme, $aln_p );
    }

    # Add the analysis_action parameter.
    $p = $self->replace($p, $self->analysis_param($analysis_type));
    
    push @array, @{ $self->_fig_one_indel_sweep($p) };
  }
  return \@array;
}

sub _fig_one_indel_sweep {
  my $self   = shift;
  my $scheme = shift;

  my $reps        = $self->reps_param(100);
  my $base_params = $self->replace( $scheme, $reps);

  my $tree = $base_params->{tree_name};
  my $aln  = $base_params->{alignment_name};
  my $analysis = $base_params->{analysis_action};
  my $filt = $base_params->{filtering_name};

  my $tree_obj;
  if ( ref $tree && $tree->isa('Bio::EnsEMBL::Compara::NestedSet') ) {
    $tree_obj = $tree;
  } else {
    $tree_obj = $self->_get_tree_from_file( $base_params->{slrsim_tree_file} );
  }

  my @sets;
  my $params;
  my @lengths = map { $_ * 1 / 2.5 } 1 .. 5;
  my @ins_rates  = map { $_ / 50 } 0 .. 5;

  foreach my $path_length (@lengths) {
    $params = $self->replace( $base_params, $self->mean_path_param($path_length) );
    foreach my $ins_rate (@ins_rates) {
      $tree_obj = Bio::EnsEMBL::Compara::TreeUtils->scale_mean_to( $tree_obj, $path_length );
      my $total_length = Bio::EnsEMBL::Compara::TreeUtils->total_distance($tree_obj);

      $params = $self->replace(
        $params, {
          phylosim_insertrate => $ins_rate,
          phylosim_deleterate => $ins_rate,
          slrsim_label        => "${tree}_${analysis}_${aln}_${path_length}_${ins_rate}",
          slrsim_tree         => $tree_obj,
        }
      );
      push @sets, $params;
    }
  }
  my $n = scalar(@sets);
  print "Tree count: $n\n";

  $self->store_meta($base_params);
  return \@sets;
}

sub fig_two_short {
  my $self = shift;
  return $self->fig_two(1);

}

sub fig_two_a {
  my $self = shift;  
  my @sets;
  push @sets, @{$self->fig_two('mafft', $self->scheme_b)};
  return \@sets;
}

sub fig_two_b {
  my $self = shift;
  my @sets;
  push @sets, @{$self->fig_two('prank', $self->scheme_b)};
  return \@sets;
}

sub fig_two_c {
  my $self = shift;  
  my @sets;
  push @sets, @{$self->fig_two('prank_codon', $self->scheme_b)};
  return \@sets;
}

sub fig_two_d {
  my $self = shift;  
  my @sets;
  push @sets, @{$self->fig_two('probcons', $self->scheme_b)};
  return \@sets;
}

sub fig_two_e {
  my $self = shift;  
  my @sets;
  push @sets, @{$self->fig_two('pagan_codon', $self->scheme_b)};
  return \@sets;
}

sub fig_two_clustalw {
  my $self = shift;  
  my @sets;
  push @sets, @{$self->fig_two('clustalw', $self->scheme_b)};
  return \@sets;
}

sub fig_two_fsa {
  my $self = shift;  
  my @sets;
  push @sets, @{$self->fig_two('fsa', $self->scheme_b)};
  return \@sets;
}

sub fig_two {
  my $self = shift;
  my $aln = shift;
  my $scheme = shift;

  my @sets;
  my @subsets_array;
  my @pairs = ([1, 0.05],
               [1, 0.1],
               [2, 0.1],
               [2, 0.2]);
  foreach my $pair (@pairs) {
    my ($length, $indel) = @$pair;
    push @subsets_array, {
      aln => $aln,
      scheme => $scheme,
      length => $length,
      indel => $indel
    };
  }

  foreach my $subset ( @subsets_array ) {
    $self->hash_print($subset);

    my $scheme = $subset->{scheme};
    my $aln    = $self->aln_param( $subset->{aln} );
    my $aln_s = $subset->{aln};
    my $length = $self->mean_path_param( $subset->{length} );
    my $indel  = $self->indel_rate_param( $subset->{indel} );

    foreach my $filter ( 'true', 'none', 'gblocks', 'branchlength_lo', 'branchlength_hi', 'optimal_lo', 'optimal_hi', 'tcoffee_lo', 'tcoffee_hi', 'guidance_lo', 'guidance_hi' ) {
      my $tree = $scheme->{tree_name};
      my $len_indel_s = '_'.$subset->{length} . '_'. $subset->{indel};
      
      my $max_mask = 0.6;
      if ($filter =~ m/lo/i) {
        $max_mask = 0.2;
      }
      
      my $params;
      if ( $filter eq 'true' ) {
        $params = $self->replace(
          $scheme,
          $self->aln_param('true'),
          $self->filter_param('true', $max_mask),
          { slrsim_label => "${tree}_True_none_${len_indel_s}" }
          );
        $params->{filtering_name} = 'true';
        $params->{alignment_name} = $aln->{alignment_name};
      } else {
        $params = $self->replace(
          $scheme, $aln,
          $self->filter_param($filter, $max_mask),
          { slrsim_label => "${tree}_${aln_s}_${filter}_${len_indel_s}" }
          );
      }
      
      $params =
        $self->replace( 
          $params, 
          $self->reps_param(50),
          $indel, 
          $length,
          { experiment_name => 'fig_two' } );
      push @sets, $params;
      
      $self->store_meta($params) if ( scalar(@sets) == 1 );
    }
  }
  return \@sets;
}

sub fig_three_a {
  my $self = shift;  
  my @sets;
  push @sets, @{$self->fig_three('prank_codon', $self->scheme_b)};
  return \@sets;
}

sub fig_three_b {
  my $self = shift;  
  my @sets;
  push @sets, @{$self->fig_three('clustalw', $self->scheme_b)};
  return \@sets;
}

sub fig_three {
  my $self = shift;
  my $aln = shift;
  my $scheme = shift;

  my @sets;
  my @subsets_array;

  my $params;
  my @lengths = map { $_ * 1 / 2.5 } 1 .. 5;
  my @ins_rates  = map { $_ / 50 } 0 .. 5;

  my @pairs;
  foreach my $length (@lengths) {
    foreach my $ins_rate (@ins_rates) {
      push @pairs, [$length, $ins_rate];
    }
  }

  foreach my $pair (@pairs) {
    my ($length, $ins_rate) = @$pair;
    push @subsets_array, {
      aln => $aln,
      scheme => $scheme,
      length => $length,
      ins_rate => $ins_rate
    };
  }

  foreach my $subset ( @subsets_array ) {
    $self->hash_print($subset);

    my $scheme = $subset->{scheme};
    my $aln    = $self->aln_param( $subset->{aln} );
    my $aln_s = $subset->{aln};
    my $length = $self->mean_path_param( $subset->{length} );
    my $indel = {
      phylosim_insertrate => $subset->{ins_rate},
      phylosim_deleterate => $subset->{ins_rate}
    };

    foreach my $filter ( 'true', 'none', 'gblocks', 'optimal_a', 'optimal_b', 'optimal_c', 'tcoffee', 'guidance', 'branchlength' ) {
#    foreach my $filter ( 'true', 'none', 'gblocks', 'branchlength_lo', 'optimal_lo', 'tcoffee_lo') {
      my $tree = $scheme->{tree_name};
      my $len_indel_s = $subset->{length} . '_'. $subset->{ins_rate};
      
      my $max_mask = 0.2;
      $max_mask = 0.05 if ($filter eq 'optimal_a');
      $max_mask = 0.1 if ($filter eq 'optimal_b');
      $max_mask = 0.2 if ($filter eq 'optimal_c');
      
      my $params;
      $params = $self->replace(
        $scheme, $aln,
        $self->filter_param($filter, $max_mask),
        { slrsim_label => "${tree}_${aln_s}_${filter}_${len_indel_s}" }
        );
      
      if ( $filter eq 'true' ) {
        $params = $self->replace($params, $self->aln_param('true'));
      }
      
      $params =
        $self->replace(
          $params,
          $self->reps_param(100),
          $indel,
          $length,
          { experiment_name => 'fig_three' } );
      push @sets, $params;
      
      $self->store_meta($params) if ( scalar(@sets) == 1 );
    }
  }
  return \@sets;
}


sub ari_indels {
  my $self = shift;

  my $scheme = $self->scheme_b;
  my $analysis_type = 'slr';

  my @array;
  foreach my $aln ('true', 
                   'mafft', 
                   'probcons',
                   'fsa',
                   'fsa_careful',
                   'prank', 
                   'prank_codon', 
                   'pagan', 
                   'pagan_codon',
                   ) {
    my $aln_p = $self->aln_param($aln);
    my $p = $self->replace( $scheme, $aln_p );

    # Add the analysis_action parameter.
    $p = $self->replace($p, $self->analysis_param($analysis_type));
    push @array, @{ $self->_ari_indel_sweep($p) };
  }
    
  return \@array;
}

sub _ari_indel_sweep {
  my $self   = shift;
  my $scheme = shift;

  my $reps        = $self->reps_param(40);
  my $base_params = $self->replace( $scheme, $reps);

  my $tree = $base_params->{tree_name};
  my $aln  = $base_params->{alignment_name};
  my $analysis = $base_params->{analysis_action};

  my $tree_obj;
  if ( ref $tree && $tree->isa('Bio::EnsEMBL::Compara::NestedSet') ) {
    $tree_obj = $tree;
  } else {
    $tree_obj = $self->_get_tree_from_file( $base_params->{slrsim_tree_file} );
  }

  my @sets;
  my $params;
  my @pairs = ([0.5, 0.2],
               [1, 0.05],
               [1, 0.1],
               [2, 0.1],
               [2, 0.2],
               [4, 0.05]);

  foreach my $pair (@pairs) {
    my ($length, $indel) = @$pair;
    $params = $self->replace( $base_params, $self->mean_path_param($length) );
    $tree_obj = Bio::EnsEMBL::Compara::TreeUtils->scale_mean_to( $tree_obj, $length );
    my $total_length = Bio::EnsEMBL::Compara::TreeUtils->total_distance($tree_obj);

    $params = $self->replace(
      $params, {
        phylosim_insertrate => $indel,
        phylosim_deleterate => $indel,
        slrsim_label        => "${tree}_${analysis}_${aln}_${length}_${indel}",
        slrsim_tree         => $tree_obj,
      }
    );
    push @sets, $params;
  }
  my $n = scalar(@sets);
  print "Tree count: $n\n";

  $self->store_meta($base_params);
  return \@sets;
}

sub mammals_sim {
  my $self = shift;

  my @sets;
  push @sets, $self->_mammals_sets('mammals_eutherian.nh', 'eutherian');
  push @sets, $self->_mammals_sets('mammals_full_genomes.nh', 'full_genomes');
  push @sets, $self->_mammals_sets('mammals_hmrd.nh', 'hmrd');
  return \@sets;
}

sub _mammals_sets {
  my $self = shift;
  my $tree_file = shift;
  my $label = shift;

  my $tree_obj = $self->_get_tree_from_file( $tree_file );

  my $mean_path = Bio::EnsEMBL::Compara::TreeUtils->mean_path($tree_obj);

  my @sets;
  foreach my $indel (0, 0.05) {
    my $scheme = $self->scheme_b;
    my $params = $self->replace(
      $scheme,
      $self->reps_param(100),
      $self->length_param(500),
      $self->aln_param('prank_codon'),
      $self->indel_rate_param($indel), {
        slrsim_tree => $tree_obj,
        slrsim_tree_file => $tree_file,
        slrsim_label => "${label}_${indel}",
        tree_mean_path => $mean_path
      }
      );
    push @sets, $params;
  }
  
  print $tree_obj->ascii;
  return @sets;
}

sub phd_anim {
  my $self = shift;

  my @sets;

  my $scheme = $self->scheme_b;
  my @lengths = map { $_ * 1 / 10 } 1 .. 20;
  my @indels = (0, 0.01, 0.02, 0.1);

  foreach my $indel (@indels) {
    foreach my $length(@lengths) {
      foreach my $aln ('true', 'mafft') {
        my $params = $self->replace($scheme,
                                    $self->analysis_param('none'),
                                    $self->reps_param(1),
                                    $self->length_param(100),
                                    $self->aln_param($aln),
                                    $self->indel_rate_param($indel),
                                    $self->mean_path_param($length)
          );
        $params->{random_seed} = 1;
        $params->{aln_output_id} = "${aln}_${indel}_${length}";
        push @sets, $params;
      }
    }
  }
  return \@sets;
}

sub phd_short {
  my $self = shift;

  my $subsets = [
      {
        aln    => 'clustalw',
        scheme => $self->scheme_c,
        length => 0.6,
        indel  => 0.06
      }, {
        aln    => 'clustalw',
        scheme => $self->scheme_c,
        length => 1.0,
        indel  => 0.1
      }, {
        aln    => 'clustalw',
        scheme => $self->scheme_c,
        length => 1.5,
        indel  => 0.14
      }
      ];

  my @sets;

  foreach my $subset ( @{$subsets} ) {
    $self->hash_print($subset);

    my $scheme = $subset->{scheme};
    my $aln    = $self->aln_param( $subset->{aln} );
    my $aln_s = $subset->{aln};
    my $length = $self->mean_path_param( $subset->{length} );
    my $indel  = $self->indel_rate_param( $subset->{indel} );

    my $params = $self->replace($scheme,$aln,$length,$indel,
                                    $self->analysis_param('none'),
                                    $self->reps_param(1),
                                    $self->length_param(50)
      );
    $params->{random_seed} = 1;
    $params->{aln_output_id} = $subset->{aln}.'_'.$subset->{indel}.'_'.$subset->{length};
    
    push @sets, $params;
  }    
  return \@sets;
}

sub apply_experiment_name_to_sets {
  my $self           = shift;
  my $sets_arrayref   = shift;
  my $experiment_name = shift;

  my @new_sets = map { $_->{experiment_name} = $experiment_name } @$sets_arrayref;
  return \@new_sets;
}

sub tree_param {
  my $self      = shift;
  my $tree_name = shift;

  my $tree = $self->param('trees')->{$tree_name};

  return {
    slrsim_tree_file => $tree,
    tree_name        => $tree_name
  };
}

sub omega_param {
  my $self       = shift;
  my $omega_name = shift;

  my $distr_params = $self->param('omega_distributions')->{$omega_name};
  $self->hash_print($distr_params);
  return $distr_params;
}

sub mean_path_param {
  my $self = shift;
  my $path = shift;

  return { slrsim_tree_mean_path => $path };
}

sub analysis_param {
  my $self          = shift;
  my $analysis_name = shift;

  my $analysis_params = $self->param('phylo_analyses')->{$analysis_name};

  return $analysis_params;
}

sub aln_param {
  my $self       = shift;
  my $aln        = shift;
  my $aln_params = {
    aligner => $aln,
    alignment_name   => $aln,
    alignment_method => $aln,
    alignment_table  => 'aln'
  };
  if ( $aln eq 'none' || $aln eq 'true' ) {
    $aln_params = {
      aligner => 'none',
      alignment_name   => "True_Alignment",
      alignment_method => 'none'
    };
  }
  return $aln_params;
}

sub reps_param {
  my $self = shift;
  my $reps = shift;

  return { slrsim_replicates => $reps };
}

sub length_param {
  my $self   = shift;
  my $length = shift;

  return { phylosim_seq_length => $length };
}

sub indel_rate_param {
  my $self       = shift;
  my $indel_rate = shift;

  return {
    phylosim_insertrate => $indel_rate / 2,
    phylosim_deleterate => $indel_rate / 2
  };
}

sub indel_shape_param {
  my $self       = shift;
  my $indel_name = shift;

  my $distr_params = $self->param('indel_models')->{$indel_name};

  if ( !defined $distr_params ) {
    $distr_params = {
      phylosim_insertmodel => $indel_name,
      phylosim_deletemodel => $indel_name
    };
  }
  return $distr_params;
}

sub filter_order_param {
  my $self  = shift;
  my $order = shift;

  return { sitewise_filter_order => $order };
}

sub filter_thresh_param {
  my $self   = shift;
  my $thresh = shift;

  return { alignment_score_threshold => $thresh };
}

sub filter_param {
  my $self   = shift;
  my $filter = shift;
  my $max_mask = shift;

  die("Need to specify max mask fraction") unless (defined $max_mask);
  
  my $f = {
    filter => $filter,
    alignment_scores_action   => $filter,
    alignment_score_filtering => 1,
    maximum_mask_fraction => $max_mask
  };

  if ( $filter eq 'none' || $filter eq 'true' ) {
    $f = {
      filter => $filter,
      alignment_scores_action   => 'none',
      alignment_score_filtering => 0,
      alignment_score_threshold => 0,
      maximum_mask_fraction => 0
    };
  }

  if ( $filter eq 'gblocks' ) {
    $f->{maximum_mask_fraction} = 1;
  }

  if ( $filter =~ m/after/i ) {
    $f->{sitewise_filter_order} = 'after';
  } else {
    $f->{sitewise_filter_order} = 'before';
  }
  return $f;
}

sub ref_param {
  my $self    = shift;
  my $species = shift;
  my $p       = { slrsim_ref => $species };
  return $p;
}

sub verify_params {
  my $self = shift;
  my $p    = shift;

  $p->{alignment_table}         = 'aln'   unless defined( $p->{alignment_table} );
  $p->{alignment_scores_action} = 'none'  unless defined( $p->{alignment_scores_action} );
  $p->{omega_table}             = 'omega' unless defined( $p->{omega_table} );

  # Check that we have proper filter and alignment tables.
  $p->{alignment_score_table} = $p->{alignment_table} . '_scores';
  $self->create_filter_table( $p->{alignment_score_table} );

  $self->create_aln_table( $p->{alignment_table} );
  $self->create_omega_table( $p->{omega_table} );
}

sub create_aln_table {
  my $self  = shift;
  my $table = shift;
  my $dba   = $self->compara_dba;
  $dba->dbc->do("CREATE TABLE IF NOT EXISTS $table LIKE protein_tree_member");
  $dba->dbc->do("TRUNCATE TABLE $table");
  print "CREATED TABLE $table\n";

}

sub create_omega_table {
  my $self  = shift;
  my $table = shift;
  my $dba   = $self->compara_dba;
  $dba->dbc->do("CREATE TABLE IF NOT EXISTS $table LIKE sitewise_omega");
  $dba->dbc->do("TRUNCATE TABLE $table");
}

sub create_filter_table {
  my $self  = shift;
  my $table = shift;
  $self->create_aln_table($table);
}

1;<|MERGE_RESOLUTION|>--- conflicted
+++ resolved
@@ -501,17 +501,10 @@
 
   my $params = $scheme;
   $params = $self->replace($params, $self->analysis_param($analysis_type));
-<<<<<<< HEAD
   $params = $self->replace($params, $self->reps_param(50));
 
   my @sets;
   my @lengths = map { $_ * 1 / 5 } (0.25, 0.5, 1 .. 10);
-=======
-  $params = $self->replace($params, $self->reps_param(100));
-
-  my @sets;
-  my @lengths = map { $_ * 1 / 5 } 1 .. 10;
->>>>>>> b8060681
   foreach my $path_length (@lengths) {
     my $cur_params = $self->replace( $params, $self->mean_path_param($path_length) );    
     my $tree = $cur_params->{tree_name};
