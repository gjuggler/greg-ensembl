--- conflicted
+++ resolved
@@ -472,20 +472,11 @@
   my $self = shift;
 
   my @array;
-<<<<<<< HEAD
-  foreach my $scheme ( $self->man_b ) {
-
-#  foreach my $scheme ($self->man_a,$self->man_b,$self->man_c) {
-#    foreach my $aln ('true','clustalw','muscle','mafft','prank','prank_codon','prank_codon_filter') {
-#    foreach my $aln ('true', 'clustalw','mafft','prank','prank_filter') {
-    foreach my $aln ( 'true', 'clustalw', 'mafft', 'prank', 'mafft_filter' ) {
-=======
   foreach my $scheme ($self->man_a) {
 #  foreach my $scheme ($self->man_a,$self->man_b,$self->man_c) {
 #    foreach my $aln ('true','clustalw','muscle','mafft','prank','prank_codon','prank_codon_filter') {
 #    foreach my $aln ('true', 'clustalw','mafft','prank','prank_filter') {
     foreach my $aln ('true','clustalw','mafft','prank') {
->>>>>>> 13bf894e
       my $p = {};
       if ( $aln eq 'mafft_filter' ) {
         my $aln_p         = $self->aln_param('mafft');
@@ -514,13 +505,8 @@
   my $self   = shift;
   my $scheme = shift;
 
-<<<<<<< HEAD
-  my $reps = $self->reps_param(40);
-  my $base_params = $self->replace( $scheme, $reps );
-=======
   my $reps        = $self->reps_param(50);
   my $base_params = $self->replace( $scheme, $reps);
->>>>>>> 13bf894e
 
   my $tree = $base_params->{tree_name};
   my $aln  = $base_params->{alignment_name};
