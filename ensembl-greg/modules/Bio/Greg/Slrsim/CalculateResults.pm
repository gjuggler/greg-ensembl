--- conflicted
+++ resolved
@@ -74,11 +74,7 @@
     ${slrsim_tree_mean_path}-0.01, ${slrsim_tree_mean_path}+0.01,
     ${phylosim_insertrate}-0.01, ${phylosim_insertrate}+0.01);
   print(sql)
-<<<<<<< HEAD
-  return()
-=======
   q()
->>>>>>> 520be352
 }
 
 genes <- dbGetQuery(con, sql)
