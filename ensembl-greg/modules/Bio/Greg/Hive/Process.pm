--- conflicted
+++ resolved
@@ -560,7 +560,6 @@
   $tree->store_tag($tag,$value);
 }
 
-<<<<<<< HEAD
 sub get_output_folder {
   my $self = shift;
   my $output_base = shift;
@@ -586,7 +585,7 @@
   # We'll store this output folder in the meta table, so it will be re-used if this module is run again w/ the same database.
   $self->store_meta({output_folder => $filename});
   mkpath([$filename]);
-=======
+
 sub cleanup_temp {
   my $self = shift;
 
@@ -602,7 +601,6 @@
 
     delete $self->{_param_hash};
     $self->SUPER::DESTROY if $self->can("SUPER::DESTROY");
->>>>>>> 88bc3b1b
 }
 
 
