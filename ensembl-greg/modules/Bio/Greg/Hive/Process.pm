package Bio::Greg::Hive::Process;

use strict;
use Bio::EnsEMBL::Utils::Argument;
use Bio::EnsEMBL::Utils::Exception;

use Data::UUID;
use Digest::MD5 qw(md5_hex);

use Bio::EnsEMBL::Hive;
use Bio::EnsEMBL::Hive::Utils 'stringify';  # import 'stringify()'

use Bio::EnsEMBL::Compara::ComparaUtils;
use Bio::EnsEMBL::Compara::DBSQL::DBAdaptor;

use File::Path;
use POSIX qw(strftime mktime);

use base ('Bio::EnsEMBL::Hive::ProcessWithParams');

sub get_tree {
  my $self = shift;
  my $params = shift;

  $params = $self->params unless (defined $params);
  
  my $tree = Bio::EnsEMBL::Compara::ComparaUtils->get_tree_for_comparative_analysis($self->compara_dba,$params);
  return $tree;
}

sub get_aln {
  my $self = shift;
  my $params = shift;

  return $self->_get_aln($params,0);
}

sub get_cdna_aln {
  my $self = shift;
  my $params = shift;

  return $self->_get_aln($params,1);
}

sub get_orig_aln {
  my $self = shift;

  $self->get_aln if (!defined $self->param('full_aln_aa'));
  return $self->param('full_aln_aa');
}

sub get_orig_aln_position {
  my $self = shift;
  my $aln = shift;
  my $aln_position = shift;

  my $orig_aln = $self->get_orig_aln;
  return Bio::EnsEMBL::Compara::AlignUtils->map_alignment_position($aln,$aln_position,$orig_aln);
}

sub _get_aln {
  my $self = shift;
  my $params = shift;
  my $cdna = shift;

  $params = $self->params unless (defined $params);

  $params->{remove_blank_columns} = 1 unless (defined $params->{remove_blank_columns});

  my $tree;
  if (defined $params->{tree}) {
    $tree = $params->{tree};
  } else {
    $tree = $self->get_tree($params);
  }

  my $aa_aln = $tree->get_SimpleAlign();
  my $cdna_aln = $tree->get_SimpleAlign(-cdna => 1, -hide_positions => 1);
  my $aln = Bio::EnsEMBL::Compara::ComparaUtils->fetch_masked_alignment($aa_aln,$cdna_aln,$tree,$params,$cdna);

  # Remove blank columns here. Don't forget to store the 'full' alignment as a parameter.
  if ($params->{remove_blank_columns}) {
    if ($cdna) {
      $self->param('full_aln_cdna',$aln);
      ($aln) = Bio::EnsEMBL::Compara::AlignUtils->remove_blank_columns_in_threes($aln);
    } else {
      $self->param('full_aln_aa',$aln);
      ($aln) = Bio::EnsEMBL::Compara::AlignUtils->remove_blank_columns($aln);
    }
  }

  # Here's where we'll split up alignments by slice.
  if ($params->{alignment_slice}) {
    my $slice_string = $params->{alignment_slice};
    my ($lo,$hi) = split("-",$slice_string);
    #$lo = 1;
    #$hi = 10;
    if ($cdna) {
      $lo = ($lo) * 3-2;
      $hi = ($hi) * 3;
    }
    print "$lo $hi\n";
    print "Length: ".$aln->length."\n";
    $aln = $aln->slice($lo,$hi,1);
    print "Length: ".$aln->length."\n";
  }
 
  return $aln;
}

sub fail {
  my $self = shift;
  my $message = shift;

  $self->input_job->update_status('FAILED');
  warn($message);
}

sub fail_and_die {
  my $self = shift;
  my $message = shift;

  $self->input_job->update_status('FAILED');
  throw($message);
}

sub check_tree_aln {
  my $self = shift;
  my $tree = shift;
  my $aln = shift;

  if (!defined $tree) {
    $tree = $self->get_tree;
  }
  # Look at the tree size.
  if (scalar $tree->leaves <= 1) {
    return -1;
  }

  if (!defined $aln) {
    $aln = $self->get_aln;
  }
  # Look at the alignment size.
  if (scalar $aln->each_seq <= 1 || $aln->length == -1) {
    return -1;
  }

  # More complicated stuff -- look for alignments where only one sequence isn't entirely X'ed out.
  my $good_seq_count = 0;
  foreach my $seq ($aln->each_seq) {
    my $seq_str = $seq->seq;
    $good_seq_count++ if ($seq_str =~ m/[^NX-]/i);
  }
  print "Good seq count: $good_seq_count\n";
  if ($good_seq_count < 2) {
    return -1;
  }
  return 1;
}

sub pretty_print {
  my $self = shift;
  my $aln = shift;
  my $params = shift || {};

  Bio::EnsEMBL::Compara::AlignUtils->pretty_print($aln,$params);
}


sub compara_dba {
  my $self = shift;

  if (!defined $self->{_compara_dba}) {
    print " >> Getting new DBA!!!!\n";
    my $compara_dba = Bio::EnsEMBL::Compara::DBSQL::DBAdaptor->new( -DBCONN => $self->db->dbc );
    eval {
      $compara_dba->do("select * from member limit 1;");
    };
    if ($@) {
      print " >> No compara in hive DB -- falling back to ens-livemirror!!\n";
      Bio::EnsEMBL::Registry->load_registry_from_multiple_dbs({
                                                               -host => 'ens-livemirror',
                                                               -user => 'ensro',
#                                                               -verbose => 1
                                                              });
      $compara_dba = Bio::EnsEMBL::Registry->get_DBAdaptor('multi','compara');
#      $compara_dba->disconnect_when_inactive(1);
    }
    $self->{_compara_dba} = $compara_dba;
  }
  return $self->{_compara_dba};
}

sub hive_dba {
  my $self = shift;

  if (!defined $self->{_hive_dba}) {
    print " >>>> Getting new Hive DBA!!!!\n";
    my $hive_dba = Bio::EnsEMBL::Hive::DBSQL::DBAdaptor->new( -DBCONN => $self->db->dbc );
    $self->{_hive_dba} = $hive_dba;
  }
  return $self->{_hive_dba};
}

sub pta {
  my $self = shift;

#  return $self->compara_dba->get_ProteinTreeAdaptor;

  if (!defined $self->param('_pta')) {
    print " >>>> Getting new PTA!!!!\n";
    my $compara_dba = $self->compara_dba;
    my $pta = $compara_dba->get_ProteinTreeAdaptor;
    $self->param('_pta',$pta);
  }
  return $self->param('_pta');
}

sub mba {
  my $self = shift;

  #return $self->compara_dba->get_MemberAdaptor;

  if (!defined $self->param('_mba')) {
    print " >>>> Getting new MBA!!!!\n";
    my $compara_dba = $self->compara_dba;
    my $pta = $compara_dba->get_MemberAdaptor;
    $self->param('_mba',$pta);
  }
  return $self->param('_mba');
}

sub db_handle {
  my $self = shift;
  my $force = shift;

  warn('Shouldn\'t be accessing db_handle directly -- use $dbc->do and $dbc->prepare');

  if (!defined $self->param('_compara_dbh') || $force == 1) {
    print " >>>> Getting new Compara DBH!!!!\n";
    my $dbc = $self->dbc;
    my $dbh = $dbc->db_handle;
    $self->param('_compara_dbh',$dbh);
    print $dbh."\n";
  }

  my $dbh = $self->param('_compara_dbh');

  my $ping = $dbh->ping;
  print "PING: $ping\n";
#  if (!$ping) {
#    $dbh = $dbh->clone;
#    $self->param('_compara_dbh',$dbh);
#  }
  return $dbh;
}

sub disconnect_when_inactive {
  my $self = shift;
  my $discon = shift;

  $self->dbc->disconnect_when_inactive($discon);
}

sub dbc {
  my $self = shift;

  return $self->db->dbc;

  if (!defined $self->param('_compara_dbc')) {
    print " >>>> Getting new Compara DBC!!!!\n";
    my $compara_dba = $self->compara_dba;
    my $dbc = $compara_dba->dbc;
    # It's apparently important to turn off the inactive disconnect here, since we'll
    # be sharing this DBC throughout the lifetime of this Process.
    # TODO: Think of how to handle the case when a Process wants to let a connection
    # run idle...
    $dbc->disconnect_when_inactive(1);
    $self->param('_compara_dbc',$dbc);
  }
  return $self->param('_compara_dbc');
}

sub node_id {
  my $self = shift;

  my $node_id = 0;
  $node_id = $self->param('node_id') if (defined $self->param('node_id'));

  return $node_id;
}

sub data_id {
  my $self = shift;

  my $data_id = 0;
  $data_id = $self->param('data_id') if (defined $self->param('data_id'));
  return $data_id;
}

sub parameter_set_id {
  my $self = shift;

  my $id = 0;
  $id = $self->param('parameter_set_id') if (defined $self->param('parameter_set_id'));
  return $id;
}

sub worker_temp_directory {
  my $self = shift;

  my $wtd = $self->SUPER::worker_temp_directory;

  chmod 0777, $wtd;

  #print "ANALYSIS ID:". $self->worker->analysis->dbID."\n";
  #$wtd = $wtd . $self->data_id."/".$self->worker->analysis->dbID."/";
  #mkpath([$wtd]);
  #print "TEMP: $wtd\n";
  return $wtd;
}


sub breadcrumb_param {
  my $self = shift;
  my $param = shift;

  my $breadcrumb = $self->param('breadcrumb') || '';
  #print "bc: $breadcrumb\n";

  if ($breadcrumb ne '') {
    my @crumbs = split("\\.",$breadcrumb);
    my $key_prefix = shift @crumbs;
    foreach my $crumb (@crumbs) {
      $key_prefix .= '.' . $crumb;
      
      #print "Searching for param $param with breadcrumb $key_prefix...\n";
      my $key = $key_prefix.".".$param;
      my $value = $self->{_param_hash}->{$key};
      if (defined $value) {
	#print "Got it! $value\n";
	return $value;
      }
    }
  }
  return undef;
}

sub add_breadcrumb {
  my $self = shift;
  my $params = shift;
  my $crumb = shift;

  my $breadcrumb = $params->{breadcrumb} || 'bcrmb';

  $breadcrumb .= '.' unless ($breadcrumb eq '');
  $breadcrumb .= $crumb;
  
  $params->{breadcrumb} = $breadcrumb;
}

sub store_meta {
  my $self = shift;
  my $params = shift;

  foreach my $key (keys %$params) {
    my $value = $params->{$key};
    $self->dbc->do("DELETE from meta where meta_key='$key';");
    $self->dbc->do("REPLACE into meta (meta_key,meta_value) VALUES ('$key','$value');");
  }
}

sub get_parameter_sets {
  my $self = shift;
  my $dbname = shift || $self->dbc->dbname;

  my $sth = $self->dbc->prepare("SELECT * from ${dbname}.parameter_set;");
  $sth->execute;
  
  my $hash;
  while (my $obj = $sth->fetchrow_hashref) {
    my $id = $obj->{parameter_set_id};
    $hash->{$id} = {} unless (defined $hash->{$id});
    my $param_name = $obj->{parameter_name};
    my $param_value = $obj->{parameter_value};
    $hash->{$id}->{$param_name} = $param_value;
    $hash->{$id}->{parameter_set_id} = $id;
  }

  my @sets;
  foreach my $pset (1 .. scalar(keys %$hash)) {
    push @sets,$hash->{$pset};
  }
  return @sets;
}

sub new_data_id {
  my $self = shift;
  my $params = shift;

  my $ug = new Data::UUID;
  my $uuid = $ug->create();
  

<<<<<<< HEAD
  my $dbc = $self->dbc;
  $dbc->do("LOCK TABLES protein_tree_tag WRITE");
=======
  $self->dbc->do("LOCK TABLES protein_tree_tag WRITE");
>>>>>>> 32387ccf

  my $sth = $self->dbc->prepare("SELECT value from protein_tree_tag WHERE node_id=0 AND tag='data_id_counter';");
  $sth->execute;
  my @row = $sth->fetchrow_array;
  $sth->finish;
  my $data_id=1;
  if (@row) {
    $data_id = $row[0];
  }

  $data_id++;
  $self->dbc->do("REPLACE into protein_tree_tag (node_id,tag,value) VALUES (0,'data_id_counter',$data_id);");
  $self->add_breadcrumb($params,$data_id);

  $self->param('data_id',$data_id);
  $params->{data_id} = $data_id;

<<<<<<< HEAD
  $dbc->do("UNLOCK TABLES");
=======
  $self->dbc->do("UNLOCK TABLES");
>>>>>>> 32387ccf

  return $data_id;
}

sub param {
  my $self = shift;
  my $param = shift;

  if (@_) {
    $self->SUPER::param($param,shift @_);
  }

  my $param_value = $self->SUPER::param($param);

  #print "$param value: $param_value\n" if ($param =~ m/slr/);
  if (!defined $param_value && $param ne 'breadcrumb') {
    $param_value = $self->breadcrumb_param($param);
  }
  return $param_value;
}

sub params {
  my $self = shift;  
  $self->param_init();

  # Make a copy!
  my $param_hash = $self->{_param_hash};
  my $new_params = {};
  foreach my $key (keys %$param_hash) {
    $new_params->{$key} = $param_hash->{$key};
  }
  return $new_params;
}

sub load_all_params {
  my $self = shift;
  my $default_params = shift || {};

  $self->param_init(%$default_params);

  my $node_id  = $self->param('node_id');
  my $parameter_set_id  = $self->param('parameter_set_id');

  my $tree_tag_params = {};
  if (defined $node_id) {
    $tree_tag_params = $self->get_params_from_tree_tags( $self->compara_dba, $node_id ) || {};
  }

  my $param_set_params = {};
  if (defined $parameter_set_id) {
    $param_set_params = $self->get_params_from_param_set($parameter_set_id) || {};
  }
  
  my $old_param_hash = $self->{'_param_hash'};
  $self->{'_param_hash'} = { %$old_param_hash, %$param_set_params, %$tree_tag_params };

  if (!defined $self->param('data_id')) {
    $self->param('data_id',$node_id);
  }
  if (!defined $self->param('parameter_set_id')) {
    $self->param('parameter_set_id',0);
  }

  print "Bio::Greg::Hive::Process.pm - load all params\n";
  $self->hash_print($self->params);

}

sub get_params_from_tree_tags {
  my $self    = shift;
  my $dba     = shift;
  my $node_id = shift;

  my $pta  = $dba->get_ProteinTreeAdaptor;
  my $tree = $pta->fetch_node_by_node_id($node_id);

  my $tags = $tree->get_tagvalue_hash;

  my @param_objs;
  my $simple_tags;
  foreach my $tag ( keys %$tags ) {
    if ( $tag =~ /params/i ) {
      push @param_objs, $self->load_params_from_tag( $tree, $tag );
    } else {
      $simple_tags->{$tag} = $tags->{$tag};
    }
  }
  push @param_objs, $simple_tags;

  return $self->replace_params(@param_objs);
}

sub load_params_from_tag {
  my $self = shift;
  my $tree = shift;
  my $tag  = shift;

  my $tag_string = $tree->get_tagvalue($tag);
  return $self->string_to_hash($tag_string);
}

# Eval a hashref from a string.
sub string_to_hash {
  my $self   = shift;
  my $string = shift;

  my $hash = eval $string;
  return $hash if ( defined $hash );

  return {};
}

sub hash_print {
  my $class   = shift;
  my $hashref = shift;
  my $HANDLE = shift;

  select($HANDLE) if (defined $HANDLE);

  print  "  {\n";
  foreach my $key ( sort keys %{$hashref} ) {
    printf "    %-40.40s => %-40s\n", $key, $hashref->{$key};
  }
  print "  }\n";

  select(STDOUT);
}

sub clone {
  my $self = shift;
  my $params = shift;

  return $self->replace($params,{});
}

sub replace {
  my $self = shift;
  return $self->replace_params(@_);
}

sub replace_params {
  my $self   = shift;
  my @params = @_;

  my $final_params = shift @params;
  while (@params) {
    my $p = shift @params;
    if ( !ref $p ) {
      $p = eval($p);
    }

    my $new_params = {};
    foreach my $key ( keys %{$final_params} ) {
      $new_params->{$key} = $final_params->{$key};
    }
    foreach my $key ( keys %{$p} ) {
      $new_params->{$key} = $p->{$key};
    }
    $final_params = $new_params;
  }

  return $final_params;
}

sub get_params {
  my $self = shift;
  
  return $self->params;
}

sub get_params_from_string {
  my $self         = shift;
  my $param_string = shift;

  my $param_object;
  my $tmp_params = eval($param_string);
  foreach my $key ( keys %$tmp_params ) {
    $param_object->{$key} = $tmp_params->{$key};
  }
  return $param_object;
}

sub get_params_from_param_set {
  my $self = shift;
  my $param_set_id = shift;

  my $dba = $self->hive_dba;
  my $dbc = $self->dbc;

  throw "Undefined parameter_set_id!" unless (defined $param_set_id);

  my $params;

  my $cmd = qq^SELECT parameter_value FROM parameter_set WHERE parameter_set_id=$param_set_id AND parameter_name="params";  ^;
  my $sth = $dbc->prepare($cmd);
  $sth->execute();
  my @row;
  while (@row = $sth->fetchrow_array) {
    $params = eval($row[0]);
  }
  $sth->finish;

  my $cmd = qq^SELECT parameter_value FROM parameter_set WHERE parameter_set_id=$param_set_id AND parameter_name="name";  ^;
  $sth = $dbc->prepare($cmd);
  $sth->execute();
  my @row;
  while (@row = $sth->fetchrow_array) {
    $params->{parameter_set_name} = $row[0];
  }
  $sth->finish;

  return $params;
}

sub create_table_from_params {
  my $self       = shift;
  my $dba        = shift;
  my $table_name = shift;
  my $params     = shift;

  my $dbc = $self->dbc;

  # First, create the table with data_id and parameter_set columns.
  eval {
    $dbc->do(
      qq^
	     CREATE TABLE $table_name (
				       data_id INT(10) NOT NULL,
				       parameter_set_id TINYINT(3) NOT NULL DEFAULT 0
				       ) engine=InnoDB;
	     ^
    );
  };
  if ($@) {
    print "TABLE $table_name EXISTS!!\n";
    return;
  }
  print "Creating new table $table_name ...\n";

  my $unique_keys = delete $params->{'unique_keys'};
  my $extra_keys   = delete $params->{'extra_keys'};
  eval {

    foreach my $key ( sort keys %$params ) {
      next if ($key eq 'data_id' || $key eq 'parameter_set_id');
      print "Creating column $key\n";
      my $type = $params->{$key};

      my $not_null = 0;
      if ($type =~ m/not null/gi) {
	$type =~ s/\s*not null\s*//gi;
	$not_null = 1;
      }

      my $type_map = {
	'uuid' => 'BINARY(16)',
	'timestamp' => 'DATETIME',
        'tinyint' => 'TINYINT',
        'smallint'    => 'SMALLINT',
        'int'    => 'INT',
        'string' => 'TEXT',
        'char8' => 'CHAR(8)',
        'char16' => 'CHAR(16)',
        'char32' => 'CHAR(32)',
        'float'  => 'FLOAT'
      };
      $type = $type_map->{$type};
      
      $type = $type .'NOT NULL ' if ($not_null == 1);

      my $create_cmd = qq^ALTER TABLE $table_name ADD COLUMN `$key` $type^;
      $dbc->do($create_cmd);
    }

    my $unique_cmd = ""; #qq^ALTER TABLE $table_name ADD UNIQUE (data_id)^;
    if ($unique_keys) {
      print "Creating UNIQUE $unique_keys\n";
      $unique_cmd = qq^ALTER TABLE $table_name ADD UNIQUE ($unique_keys)^;
      $dbc->do($unique_cmd);
    }

    if ($extra_keys) {
      my @keys = split(',',$extra_keys);
      foreach my $key (@keys) {
	print "Creating KEY $key\n";
	my $key_cmd = qq^ALTER TABLE $table_name ADD KEY (`$key`)^;
	$dbc->do($key_cmd);
      }
    }
  };

}

sub store_params_in_table {
  my $self       = shift;
  my $dbc        = shift;
  my $table_name = shift;
  my $params     = shift;

  my @fields;
  my $cache_key = '_fields_arrayref_'.$table_name;
  if ( !defined $self->{$cache_key} ) {
    my $sth = $dbc->prepare("SHOW FIELDS FROM $table_name");
    $sth->execute;
    my $hashref = $sth->fetchall_hashref( ['Field'] );
    $sth->finish;
    @fields = keys %$hashref;

    $self->{$cache_key} = \@fields;
  } else {
    @fields = @{ $self->{$cache_key} };
  }

  my $fields_string = '(`' . join( '`,`', @fields ) . '`)';
  my $question_marks_string = '(' . join( ',', ('?') x @fields ) . ')';  # Don't ask. It just works.
  my $sth2 =
    $dbc->prepare(qq^REPLACE INTO $table_name $fields_string VALUES $question_marks_string^);

  # Prepare an array of values.
  my @values = map {
    if ( defined $params->{$_} && $params->{$_} ne '' ) {
      $params->{$_};
    } elsif ($_ eq 'parameter_set_id') {
      0;
} else {
      undef;
    }
  } @fields;
  $sth2->execute(@values);
  $sth2->finish;
}


sub store_tag {
  my $self = shift;
  my $tag = shift;
  my $value = shift;

  my $node_id = $self->param('node_id') || 1;
  my $tree = $self->pta->fetch_node_by_node_id($node_id);

  if ($self->param('breadcrumb')) {
    $tag = $self->param('breadcrumb') . "." . $tag;
  }

  print "  -> Storing tag [$tag] => [$value]\n";
  $tree->store_tag($tag,$value);
}

sub base {
  my $self = shift;

  return Bio::Greg::EslrUtils->baseDirectory;
}

sub get_output_folder {
  my $self = shift;
  my $output_base = shift;

  if (defined $self->param('output_folder')) {
    my $folder = $self->param('output_folder');
    #print "Output folder: $folder\n";
    if (!-e $folder) {
      print "Warning: Output folder was already stored in the database, but the folder did not exist.\n";
      print " -> Creating folder: $folder\n";
      mkpath([$folder]);
    }
    return $folder;
  }

  die("No output base folder specified!") unless ($output_base);
    
  my $date_string = strftime("%Y-%m-%d",localtime);
  my $i=0;

  my $filename;
  do {
    $i++;
    $filename = sprintf("%s/%s/%s_%.2d",$output_base,$date_string,$date_string,$i);
  } while (-e $filename);
  
  print "Output folder: $filename\n";
  mkpath([$filename]);
  $self->param('output_folder',$filename);
  
  # We'll store this output folder in the meta table, so it will be re-used if this module is run again w/ the same database.
  $self->store_meta({output_folder => $filename});
  mkpath([$filename]);

  return $filename;
}

sub save_aln {
  my $self = shift;
  my $aln = shift;
  my $params = shift;
  
  my @seqs = $aln->each_seq;
  my $first = @seqs[0];
  my $filename = $first->id;
  my $id = $filename;
  $filename = $params->{filename} if (defined $params->{filename});
  $id = $params->{id} if (defined $params->{id});

  my $subfolder = '';
  $subfolder = $params->{subfolder} if (defined $params->{subfolder});
  
  my $output_base = $self->get_output_folder;

  my $lo = 0;
  my $hi = 0;
  my (@md5) = md5_hex($id) =~ /\G(..)/g;
  my $hash_subfolder = join('/',@md5[$lo .. $hi]);

  my $full_dir = "$output_base/$subfolder/$hash_subfolder";
  mkpath([$full_dir]);

  my $full_file = "$full_dir/$filename.fasta";
  print $full_file."\n";

  my $rel_file = "$hash_subfolder/$filename.fasta";

  # TODO: Output the aln.
  Bio::EnsEMBL::Compara::AlignUtils->to_file($aln,$full_file);

  return $rel_file;
}

sub get_hashed_file {
  my $self = shift;
  my $subfolder = shift;
  my $filename = shift;

  my $output_base = $self->get_output_folder;

  my $lo = 0;
  my $hi = 1;
  my (@md5) = md5_hex($filename) =~ /\G(..)/g;
  my $hash_subfolder = join('/',@md5[$lo .. $hi]);
  
  my $full_dir = "$output_base/$subfolder/$hash_subfolder";
  mkpath([$full_dir]);

  my $full_file = "$full_dir/$filename";
  print "$full_file\n";
  return $full_file;
}


sub get_r_dbc_string {
  my $self = shift;
  my $dbname = shift || $self->compara_dba->dbc->dbname;

  my $dbc = $self->compara_dba->dbc;
  my $u = $dbc->username;
  my $p = $dbc->password;
  my $h = $dbc->host;
  my $port = $dbc->port;
  
  return qq^
dbname='$dbname'
host = '$h'
port = $port
user = '$u'
password = '$p'
^;
}

sub cleanup_temp {
  my $self = shift;

  $self->worker->cleanup_worker_process_temp_directory;
  delete $self->worker->{'_tmp_dir'};
  $self->worker_temp_directory;
}

sub get_taxon_ids_from_keepers_list {
  my $self = shift;
  my $list_string = shift;

  return Bio::EnsEMBL::Compara::ComparaUtils->get_taxon_ids_from_keepers_list($self->compara_dba,$list_string);
}

sub DESTROY {
    my $self = shift;

    $self->cleanup_temp;

    delete $self->{_param_hash};
    $self->SUPER::DESTROY if $self->can("SUPER::DESTROY");
}


1;<|MERGE_RESOLUTION|>--- conflicted
+++ resolved
@@ -402,12 +402,8 @@
   my $uuid = $ug->create();
   
 
-<<<<<<< HEAD
   my $dbc = $self->dbc;
   $dbc->do("LOCK TABLES protein_tree_tag WRITE");
-=======
-  $self->dbc->do("LOCK TABLES protein_tree_tag WRITE");
->>>>>>> 32387ccf
 
   my $sth = $self->dbc->prepare("SELECT value from protein_tree_tag WHERE node_id=0 AND tag='data_id_counter';");
   $sth->execute;
@@ -425,11 +421,7 @@
   $self->param('data_id',$data_id);
   $params->{data_id} = $data_id;
 
-<<<<<<< HEAD
   $dbc->do("UNLOCK TABLES");
-=======
-  $self->dbc->do("UNLOCK TABLES");
->>>>>>> 32387ccf
 
   return $data_id;
 }
