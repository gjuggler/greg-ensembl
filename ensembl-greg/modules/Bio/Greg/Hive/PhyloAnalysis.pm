--- conflicted
+++ resolved
@@ -57,16 +57,9 @@
     # PAML Parameters
     #paml_model                  => 'M3',                 # Used for Bayes Empirical Bayes sitewise analysis.
     #paml_model_b                => 'M7',                 # Used for the likelihood ratio tests.
-<<<<<<< HEAD
 
     # HYPHY Parameters
     hyphy_codon_model => 'mg94',
-
-    alignment_score_mask_character => 'N',
-    sequence_quality_mask_character_character => 'N'
-
-=======
->>>>>>> 88bc3b1b
     };
 
   $self->load_all_params($params);
